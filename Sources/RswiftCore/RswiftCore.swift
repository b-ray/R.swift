//
//  RswiftCore.swift
//  R.swift
//
//  Created by Tom Lokhorst on 2017-04-22.
//  From: https://github.com/mac-cain13/R.swift
//  License: MIT License
//

import Foundation
import XcodeEdit

public typealias RswiftGenerator = Generator
public enum Generator: String, CaseIterable {
  case image
  case string
  case color
  case file
  case font
  case nib
  case segue
  case storyboard
  case reuseIdentifier
  case entitlements
  case info
  case id
}

public struct RswiftCore {
  private let callInformation: CallInformation

  public init(_ callInformation: CallInformation) {
    self.callInformation = callInformation
  }

  public func run() throws {
    do {
      let xcodeproj = try Xcodeproj(url: callInformation.xcodeprojURL)
      let ignoreFile = (try? IgnoreFile(ignoreFileURL: callInformation.rswiftIgnoreURL)) ?? IgnoreFile()

      let buildConfigurations = try xcodeproj.buildConfigurations(forTarget: callInformation.targetName)
      let infoPlists = buildConfigurations.compactMap {
        return loadPropertyList(name: $0.name, path: $0.infoPlistPath, callInformation: callInformation)
      }
      let entitlements = buildConfigurations.compactMap {
        return loadPropertyList(name: $0.name, path: $0.entitlementsPath, callInformation: callInformation)
      }

      let resourceURLs = try xcodeproj.resourcePaths(forTarget: callInformation.targetName)
        .map { path in path.url(with: callInformation.urlForSourceTreeFolder) }
        .compactMap { $0 }
        .filter { !ignoreFile.matches(url: $0) }

      let resources = Resources(resourceURLs: resourceURLs, fileManager: FileManager.default)
      let infoPlistWhitelist = ["UIApplicationShortcutItems", "UISceneConfigurations", "NSUserActivityTypes", "NSExtension"]

<<<<<<< HEAD
      let generators: [StructGenerator] = [
        ImageStructGenerator(assetFolders: resources.assetFolders, images: resources.images),
        ColorStructGenerator(assetFolders: resources.assetFolders),
        FontStructGenerator(fonts: resources.fonts),
        SegueStructGenerator(storyboards: resources.storyboards),
        StoryboardStructGenerator(storyboards: resources.storyboards),
        NibStructGenerator(nibs: resources.nibs),
        ReuseIdentifierStructGenerator(reusables: resources.reusables),
        ResourceFileStructGenerator(resourceFiles: resources.resourceFiles),
        StringsStructGenerator(localizableStrings: resources.localizableStrings),
      ]

      let aggregatedResult = AggregatedStructGenerator(subgenerators: generators)
        .generatedStructs(at: callInformation.accessLevel, prefix: "")

      let (externalStructWithoutProperties, internalStruct) = ValidatedStructGenerator(validationSubject: aggregatedResult)
        .generatedStructs(at: callInformation.accessLevel, prefix: "")

      let externalStruct = externalStructWithoutProperties.addingInternalProperties(forBundleIdentifier: callInformation.bundleIdentifier)

      let codeConvertibles: [SwiftCodeConverible?] = [
          HeaderPrinter(),
          ImportPrinter(
            modules: callInformation.imports,
            extractFrom: [externalStruct, internalStruct],
            exclude: [Module.custom(name: callInformation.productModuleName)]
          ),
          externalStruct,
          internalStruct
        ]
        
        let objcConvertibles: [ObjcCodeConvertible] = [
            ObjcHeaderPrinter(),
            externalStruct,
            ObjcFooterPrinter(),
        ]

      var fileContents = codeConvertibles
        .compactMap { $0?.swiftCode }
        .joined(separator: "\n\n")
        + "\n\n" // Newline at end of file
      
      if callInformation.objcCompat {
        fileContents += objcConvertibles.compactMap { $0.objcCode(prefix: "") }.joined(separator: "\n") + "\n"
      }
    
      if callInformation.unusedImages {
        let allImages =
          resources.images.map { $0.name } +
          resources.assetFolders.flatMap { $0.imageAssets }

        let allUsedImages =
          resources.nibs.flatMap { $0.usedImageIdentifiers } +
          resources.storyboards.flatMap { $0.usedImageIdentifiers }

        let unusedImages = Set(allImages).subtracting(Set(allUsedImages))
        let unusedImageGeneratedNames = unusedImages.map { SwiftIdentifier(name: $0).description }.uniqueAndSorted()

        fileContents += "/* Potentially Unused Images\n"
        fileContents += unusedImageGeneratedNames.joined(separator: "\n")
        fileContents += "\n*/"
      }

      // Write file if we have changes
      let currentFileContents = try? String(contentsOf: callInformation.outputURL, encoding: .utf8)
      if currentFileContents != fileContents  {
        do {
          try fileContents.write(to: callInformation.outputURL, atomically: true, encoding: .utf8)
        } catch {
          fail(error.localizedDescription)
        }
=======
      var structGenerators: [StructGenerator] = []
      if callInformation.generators.contains(.image) {
        structGenerators.append(ImageStructGenerator(assetFolders: resources.assetFolders, images: resources.images))
      }
      if callInformation.generators.contains(.color) {
        structGenerators.append(ColorStructGenerator(assetFolders: resources.assetFolders))
      }
      if callInformation.generators.contains(.font) {
        structGenerators.append(FontStructGenerator(fonts: resources.fonts))
      }
      if callInformation.generators.contains(.segue) {
        structGenerators.append(SegueStructGenerator(storyboards: resources.storyboards))
      }
      if callInformation.generators.contains(.storyboard) {
        structGenerators.append(StoryboardStructGenerator(storyboards: resources.storyboards))
      }
      if callInformation.generators.contains(.nib) {
        structGenerators.append(NibStructGenerator(nibs: resources.nibs))
      }
      if callInformation.generators.contains(.reuseIdentifier) {
        structGenerators.append(ReuseIdentifierStructGenerator(reusables: resources.reusables))
      }
      if callInformation.generators.contains(.file) {
        structGenerators.append(ResourceFileStructGenerator(resourceFiles: resources.resourceFiles))
      }
      if callInformation.generators.contains(.string) {
        structGenerators.append(StringsStructGenerator(localizableStrings: resources.localizableStrings, developmentLanguage: xcodeproj.developmentLanguage))
      }
      if callInformation.generators.contains(.id) {
        structGenerators.append(AccessibilityIdentifierStructGenerator(nibs: resources.nibs, storyboards: resources.storyboards))
      }
      if callInformation.generators.contains(.info) {
        structGenerators.append(PropertyListGenerator(name: "info", plists: infoPlists, toplevelKeysWhitelist: infoPlistWhitelist))
      }
      if callInformation.generators.contains(.entitlements) {
        structGenerators.append(PropertyListGenerator(name: "entitlements", plists: entitlements, toplevelKeysWhitelist: nil))
      }

      // Generate regular R file
      let fileContents = generateRegularFileContents(resources: resources, generators: structGenerators)
      writeIfChanged(contents: fileContents, toURL: callInformation.outputURL)

      // Generate UITest R file
      if let uiTestOutputURL = callInformation.uiTestOutputURL {
        let uiTestFileContents = generateUITestFileContents(resources: resources, generators: [
          AccessibilityIdentifierStructGenerator(nibs: resources.nibs, storyboards: resources.storyboards)
        ])
        writeIfChanged(contents: uiTestFileContents, toURL: uiTestOutputURL)
>>>>>>> 504343a8
      }

    } catch let error as ResourceParsingError {
      switch error {
      case let .parsingFailed(description):
        fail(description)

      case let .unsupportedExtension(givenExtension, supportedExtensions):
        let joinedSupportedExtensions = supportedExtensions.joined(separator: ", ")
        fail("File extension '\(String(describing: givenExtension))' is not one of the supported extensions: \(joinedSupportedExtensions)")
      }

      exit(EXIT_FAILURE)
    }
  }

  private func generateRegularFileContents(resources: Resources, generators: [StructGenerator]) -> String {
    let aggregatedResult = AggregatedStructGenerator(subgenerators: generators)
      .generatedStructs(at: callInformation.accessLevel, prefix: "")

    let (externalStructWithoutProperties, internalStruct) = ValidatedStructGenerator(validationSubject: aggregatedResult)
      .generatedStructs(at: callInformation.accessLevel, prefix: "")

    let externalStruct = externalStructWithoutProperties.addingInternalProperties(forBundleIdentifier: callInformation.bundleIdentifier)

    let codeConvertibles: [SwiftCodeConverible?] = [
      HeaderPrinter(),
      ImportPrinter(
        modules: callInformation.imports,
        extractFrom: [externalStruct, internalStruct],
        exclude: [Module.custom(name: callInformation.productModuleName)]
      ),
      externalStruct,
      internalStruct
    ]

    return codeConvertibles
      .compactMap { $0?.swiftCode }
      .joined(separator: "\n\n")
      + "\n" // Newline at end of file
  }

  private func generateUITestFileContents(resources: Resources, generators: [StructGenerator]) -> String {
    let (externalStruct, _) =  AggregatedStructGenerator(subgenerators: generators)
      .generatedStructs(at: callInformation.accessLevel, prefix: "")

    let codeConvertibles: [SwiftCodeConverible?] = [
      HeaderPrinter(),
      externalStruct
    ]

    return codeConvertibles
      .compactMap { $0?.swiftCode }
      .joined(separator: "\n\n")
      + "\n" // Newline at end of file
  }
}

private func loadPropertyList(name: String, path: Path?, callInformation: CallInformation) -> PropertyList? {
  guard let path = path else { return nil }
  do {
    let url = path.url(with: callInformation.urlForSourceTreeFolder)
    return try PropertyList(buildConfigurationName: name, url: url)
  } catch let ResourceParsingError.parsingFailed(humanReadableError) {
    warn(humanReadableError)
    return nil
  }
  catch {
    return nil
  }
}

private func writeIfChanged(contents: String, toURL outputURL: URL) {
  let currentFileContents = try? String(contentsOf: outputURL, encoding: .utf8)
  guard currentFileContents != contents else { return }
  do {
    try contents.write(to: outputURL, atomically: true, encoding: .utf8)
  } catch {
    fail(error.localizedDescription)
  }
}<|MERGE_RESOLUTION|>--- conflicted
+++ resolved
@@ -54,79 +54,6 @@
       let resources = Resources(resourceURLs: resourceURLs, fileManager: FileManager.default)
       let infoPlistWhitelist = ["UIApplicationShortcutItems", "UISceneConfigurations", "NSUserActivityTypes", "NSExtension"]
 
-<<<<<<< HEAD
-      let generators: [StructGenerator] = [
-        ImageStructGenerator(assetFolders: resources.assetFolders, images: resources.images),
-        ColorStructGenerator(assetFolders: resources.assetFolders),
-        FontStructGenerator(fonts: resources.fonts),
-        SegueStructGenerator(storyboards: resources.storyboards),
-        StoryboardStructGenerator(storyboards: resources.storyboards),
-        NibStructGenerator(nibs: resources.nibs),
-        ReuseIdentifierStructGenerator(reusables: resources.reusables),
-        ResourceFileStructGenerator(resourceFiles: resources.resourceFiles),
-        StringsStructGenerator(localizableStrings: resources.localizableStrings),
-      ]
-
-      let aggregatedResult = AggregatedStructGenerator(subgenerators: generators)
-        .generatedStructs(at: callInformation.accessLevel, prefix: "")
-
-      let (externalStructWithoutProperties, internalStruct) = ValidatedStructGenerator(validationSubject: aggregatedResult)
-        .generatedStructs(at: callInformation.accessLevel, prefix: "")
-
-      let externalStruct = externalStructWithoutProperties.addingInternalProperties(forBundleIdentifier: callInformation.bundleIdentifier)
-
-      let codeConvertibles: [SwiftCodeConverible?] = [
-          HeaderPrinter(),
-          ImportPrinter(
-            modules: callInformation.imports,
-            extractFrom: [externalStruct, internalStruct],
-            exclude: [Module.custom(name: callInformation.productModuleName)]
-          ),
-          externalStruct,
-          internalStruct
-        ]
-        
-        let objcConvertibles: [ObjcCodeConvertible] = [
-            ObjcHeaderPrinter(),
-            externalStruct,
-            ObjcFooterPrinter(),
-        ]
-
-      var fileContents = codeConvertibles
-        .compactMap { $0?.swiftCode }
-        .joined(separator: "\n\n")
-        + "\n\n" // Newline at end of file
-      
-      if callInformation.objcCompat {
-        fileContents += objcConvertibles.compactMap { $0.objcCode(prefix: "") }.joined(separator: "\n") + "\n"
-      }
-    
-      if callInformation.unusedImages {
-        let allImages =
-          resources.images.map { $0.name } +
-          resources.assetFolders.flatMap { $0.imageAssets }
-
-        let allUsedImages =
-          resources.nibs.flatMap { $0.usedImageIdentifiers } +
-          resources.storyboards.flatMap { $0.usedImageIdentifiers }
-
-        let unusedImages = Set(allImages).subtracting(Set(allUsedImages))
-        let unusedImageGeneratedNames = unusedImages.map { SwiftIdentifier(name: $0).description }.uniqueAndSorted()
-
-        fileContents += "/* Potentially Unused Images\n"
-        fileContents += unusedImageGeneratedNames.joined(separator: "\n")
-        fileContents += "\n*/"
-      }
-
-      // Write file if we have changes
-      let currentFileContents = try? String(contentsOf: callInformation.outputURL, encoding: .utf8)
-      if currentFileContents != fileContents  {
-        do {
-          try fileContents.write(to: callInformation.outputURL, atomically: true, encoding: .utf8)
-        } catch {
-          fail(error.localizedDescription)
-        }
-=======
       var structGenerators: [StructGenerator] = []
       if callInformation.generators.contains(.image) {
         structGenerators.append(ImageStructGenerator(assetFolders: resources.assetFolders, images: resources.images))
@@ -175,7 +102,6 @@
           AccessibilityIdentifierStructGenerator(nibs: resources.nibs, storyboards: resources.storyboards)
         ])
         writeIfChanged(contents: uiTestFileContents, toURL: uiTestOutputURL)
->>>>>>> 504343a8
       }
 
     } catch let error as ResourceParsingError {
@@ -200,7 +126,7 @@
       .generatedStructs(at: callInformation.accessLevel, prefix: "")
 
     let externalStruct = externalStructWithoutProperties.addingInternalProperties(forBundleIdentifier: callInformation.bundleIdentifier)
-
+    
     let codeConvertibles: [SwiftCodeConverible?] = [
       HeaderPrinter(),
       ImportPrinter(
@@ -211,11 +137,40 @@
       externalStruct,
       internalStruct
     ]
-
-    return codeConvertibles
+    
+    let objcConvertibles: [ObjcCodeConvertible] = [
+      ObjcHeaderPrinter(),
+      externalStruct,
+      ObjcFooterPrinter(),
+    ]
+    
+    var fileContents = codeConvertibles
       .compactMap { $0?.swiftCode }
       .joined(separator: "\n\n")
-      + "\n" // Newline at end of file
+      + "\n\n" // Newline at end of file
+
+    if callInformation.objcCompat {
+      fileContents += objcConvertibles.compactMap { $0.objcCode(prefix: "") }.joined(separator: "\n") + "\n"
+    }
+    
+    if callInformation.unusedImages {
+      let allImages =
+        resources.images.map { $0.name } +
+          resources.assetFolders.flatMap { $0.imageAssets }
+      
+      let allUsedImages =
+        resources.nibs.flatMap { $0.usedImageIdentifiers } +
+          resources.storyboards.flatMap { $0.usedImageIdentifiers }
+      
+      let unusedImages = Set(allImages).subtracting(Set(allUsedImages))
+      let unusedImageGeneratedNames = unusedImages.map { SwiftIdentifier(name: $0).description }.uniqueAndSorted()
+      
+      fileContents += "/* Potentially Unused Images\n"
+      fileContents += unusedImageGeneratedNames.joined(separator: "\n")
+      fileContents += "\n*/"
+    }
+    
+    return fileContents + "\n\n"
   }
 
   private func generateUITestFileContents(resources: Resources, generators: [StructGenerator]) -> String {
