//
//  Type.swift
//  R.swift
//
//  Created by Mathijs Kadijk on 10-12-15.
//  From: https://github.com/mac-cain13/R.swift
//  License: MIT License
//

import Foundation

struct UsedType: Hashable {
  let type: Type

  fileprivate init(type: Type) {
    self.type = type
  }
}

struct Type: UsedTypesProvider, CustomStringConvertible, Hashable {
  static let _Void = Type(module: .stdLib, name: "Void")
  static let _Any = Type(module: .stdLib, name: "Any")
  static let _AnyObject = Type(module: .stdLib, name: "AnyObject")
  static let _String = Type(module: .stdLib, name: "String")
<<<<<<< HEAD
  static let _Bool = Type(module: .stdLib, name: "Bool")
=======
  static let _Array = Type(module: .stdLib, name: "Array")
  static let _Tuple = Type(module: .stdLib, name: "_TUPLE_")
>>>>>>> be10bb41
  static let _Int = Type(module: .stdLib, name: "Int")
  static let _UInt = Type(module: .stdLib, name: "UInt")
  static let _Double = Type(module: .stdLib, name: "Double")
  static let _Character = Type(module: .stdLib, name: "Character")
  static let _CStringPointer = Type(module: .stdLib, name: "UnsafePointer<unichar>")
  static let _VoidPointer = Type(module: .stdLib, name: "UnsafePointer<Void>")
  static let _URL = Type(module: "Foundation", name: "URL")
  static let _Bundle = Type(module: "Foundation", name: "Bundle")
  static let _Locale = Type(module: "Foundation", name: "Locale")
  static let _UINib = Type(module: "UIKit", name: "UINib")
  static let _UIView = Type(module: "UIKit", name: "UIView")
  static let _UIImage = Type(module: "UIKit", name: "UIImage")
  static let _UIStoryboard = Type(module: "UIKit", name: "UIStoryboard")
  static let _UITableViewCell = Type(module: "UIKit", name: "UITableViewCell")
  static let _UICollectionViewCell = Type(module: "UIKit", name: "UICollectionViewCell")
  static let _UICollectionReusableView = Type(module: "UIKit", name: "UICollectionReusableView")
  static let _UIStoryboardSegue = Type(module: "UIKit", name: "UIStoryboardSegue")
  static let _UITraitCollection = Type(module: "UIKit", name: "UITraitCollection")
  static let _UIViewController = Type(module: "UIKit", name: "UIViewController")
  static let _UIFont = Type(module: "UIKit", name: "UIFont")
  static let _UIColor = Type(module: "UIKit", name: "UIColor")
  static let _CGFloat = Type(module: .stdLib, name: "CGFloat")
  static let _CVarArgType = Type(module: .stdLib, name: "CVarArgType...")

  static let ReuseIdentifier = Type(module: "Rswift", name: "ReuseIdentifier", genericArgs: [TypeVar(description: "T", usedTypes: [])])
  static let ReuseIdentifierType = Type(module: "Rswift", name: "ReuseIdentifierType")
  static let StoryboardResourceType = Type(module: "Rswift", name: "StoryboardResourceType")
  static let StoryboardResourceWithInitialControllerType = Type(module: "Rswift", name: "StoryboardResourceWithInitialControllerType")
  static let StoryboardViewControllerResource = Type(module: "Rswift", name: "StoryboardViewControllerResource")
  static let NibResourceType = Type(module: "Rswift", name: "NibResourceType")
  static let FileResource = Type(module: "Rswift", name: "FileResource")
  static let FontResource = Type(module: "Rswift", name: "FontResource")
  static let ColorResource = Type(module: "Rswift", name: "ColorResource")
  static let ImageResource = Type(module: "Rswift", name: "ImageResource")
  static let StringResource = Type(module: "Rswift", name: "StringResource")
  static let Strings = Type(module: "Rswift", name: "Strings")
  static let Validatable = Type(module: "Rswift", name: "Validatable")
  static let TypedStoryboardSegueInfo = Type(module: "Rswift", name: "TypedStoryboardSegueInfo", genericArgs: [TypeVar(description: "Segue", usedTypes: []), TypeVar(description: "Source", usedTypes: []), TypeVar(description: "Destination", usedTypes: [])])

  let module: Module
  let name: SwiftIdentifier
  let genericArgs: [TypeVar]
  let optional: Bool

  var usedTypes: [UsedType] {
    return [UsedType(type: self)] + genericArgs.flatMap(getUsedTypes)
  }

  var description: String {
    return TypePrinter(type: self).swiftCode
  }

  init(module: Module, name: SwiftIdentifier, genericArgs: [TypeVar] = [], optional: Bool = false) {
    self.module = module
    self.name = name
    self.genericArgs = genericArgs
    self.optional = optional
  }

  init(module: Module, name: SwiftIdentifier, genericArgs: [Type], optional: Bool = false) {
    self.module = module
    self.name = name
    self.genericArgs = genericArgs.map(TypeVar.init)
    self.optional = optional
  }

  func asOptional() -> Type {
    return Type(module: module, name: name, genericArgs: genericArgs, optional: true)
  }

  func asNonOptional() -> Type {
    return Type(module: module, name: name, genericArgs: genericArgs, optional: false)
  }

  func withGenericArgs(_ genericArgs: [TypeVar]) -> Type {
    return Type(module: module, name: name, genericArgs: genericArgs, optional: optional)
  }

  func withGenericArgs(_ genericArgs: [Type]) -> Type {
    return Type(module: module, name: name, genericArgs: genericArgs, optional: optional)
  }
}<|MERGE_RESOLUTION|>--- conflicted
+++ resolved
@@ -22,12 +22,9 @@
   static let _Any = Type(module: .stdLib, name: "Any")
   static let _AnyObject = Type(module: .stdLib, name: "AnyObject")
   static let _String = Type(module: .stdLib, name: "String")
-<<<<<<< HEAD
   static let _Bool = Type(module: .stdLib, name: "Bool")
-=======
   static let _Array = Type(module: .stdLib, name: "Array")
   static let _Tuple = Type(module: .stdLib, name: "_TUPLE_")
->>>>>>> be10bb41
   static let _Int = Type(module: .stdLib, name: "Int")
   static let _UInt = Type(module: .stdLib, name: "UInt")
   static let _Double = Type(module: .stdLib, name: "Double")
