//
//  Storyboard.swift
//  R.swift
//
//  Created by Mathijs Kadijk on 10-12-15.
//  Copyright © 2015 Mathijs Kadijk. All rights reserved.
//

import Foundation

struct StoryboardGenerator: Generator {
  let externalStruct: Struct?
  let internalStruct: Struct?

  init(storyboards: [Storyboard]) {
    let groupedStoryboards = storyboards.groupBySwiftIdentifiers { $0.name }
    groupedStoryboards.printWarningsForDuplicatesAndEmpties(source: "storyboard", result: "file")

    let storyboardStructs = groupedStoryboards
      .uniques
      .map(StoryboardGenerator.storyboardStructForStoryboard)

    let storyboardProperties: [Property] = groupedStoryboards
      .uniques
      .map { storyboard in
        let struct_ = StoryboardGenerator.storyboardStructForStoryboard(storyboard)

        return Let(
          comments: ["Storyboard `\(storyboard.name)`."],
          isStatic: true,
          name: struct_.type.name,
          typeDefinition: .Inferred(Type.StoryboardResourceType),
          value: "_R.storyboard.\(struct_.type.name)()"
        )
      }

    let storyboardFunctions: [Function] = groupedStoryboards
      .uniques
      .map { storyboard in
        let struct_ = StoryboardGenerator.storyboardStructForStoryboard(storyboard)

        return Function(
          comments: ["`UIStoryboard(name: \"\(storyboard.name)\", bundle: ...)`"],
          isStatic: true,
          name: struct_.type.name,
          generics: nil,
          parameters: [
            Function.Parameter(name: "_", type: Type._Void)
          ],
          doesThrow: false,
          returnType: Type._UIStoryboard,
          body: "return UIStoryboard(resource: R.storyboard.\(struct_.type.name))"
        )
      }

    externalStruct = Struct(
      comments: ["This `R.storyboard` struct is generated, and contains static references to \(storyboardProperties.count) storyboards."],
        type: Type(module: .Host, name: "storyboard"),
        implements: [],
        typealiasses: [],
        properties: storyboardProperties,
        functions: storyboardFunctions,
        structs: []
      )

    internalStruct = Struct(
      type: Type(module: .Host, name: "storyboard"),
      implements: [],
      typealiasses: [],
      properties: [],
      functions: [],
      structs: storyboardStructs
    )
  }

  private static func storyboardStructForStoryboard(storyboard: Storyboard) -> Struct {

    var implements: [TypePrinter] = []
    var typealiasses: [Typealias] = []
    var functions: [Function] = []
    var properties: [Property] = [
      Let(isStatic: false, name: "name", typeDefinition: .Inferred(Type._String), value: "\"\(storyboard.name)\""),
      Let(isStatic: false, name: "bundle", typeDefinition: .Inferred(Type._NSBundle), value: "_R.hostingBundle")
    ]

    // Initial view controller
    if let initialViewController = storyboard.initialViewController {
      implements.append(TypePrinter(type: Type.StoryboardResourceWithInitialControllerType))
      typealiasses.append(Typealias(alias: "InitialController", type: initialViewController.type))
    } else {
      implements.append(TypePrinter(type: Type.StoryboardResourceType))
    }

    // View controllers with identifiers
    let groupedViewControllersWithIdentifier = storyboard.viewControllers
      .flatMap { (vc) -> (vc: Storyboard.ViewController, identifier: String)? in
        guard let storyboardIdentifier = vc.storyboardIdentifier else { return nil }
        return (vc, storyboardIdentifier)
      }
      .groupBySwiftIdentifiers { $0.identifier }

    for (name, duplicates) in groupedViewControllersWithIdentifier.duplicates {
      warn("Skipping \(duplicates.count) view controllers because symbol '\(name)' would be generated for all of these view controller identifiers: \(duplicates.joinWithSeparator(", "))")
    }

    let viewControllersWithResourceProperty = groupedViewControllersWithIdentifier.uniques
      .map { (vc, identifier) -> (Storyboard.ViewController, Property) in
        (
          vc,
          Let(
            isStatic: false,
            name: SwiftIdentifier(name: identifier),
            typeDefinition: .Inferred(Type.StoryboardViewControllerResource),
            value:  "\(Type.StoryboardViewControllerResource.name)<\(vc.type)>(identifier: \"\(identifier)\")"
          )
        )
      }
    viewControllersWithResourceProperty
      .forEach { properties.append($0.1) }

    viewControllersWithResourceProperty
      .map { (vc, resource) in
        Function(
          isStatic: false,
          name: resource.name,
          generics: nil,
          parameters: [
            Function.Parameter(name: "_", type: Type._Void)
          ],
          doesThrow: false,
          returnType: vc.type.asOptional(),
          body: "return UIStoryboard(resource: self).instantiateViewController(\(resource.name))"
        )
      }
      .forEach { functions.append($0) }

    // Validation
    let validateImagesLines = Set(storyboard.usedImageIdentifiers)
      .map {
        "if UIImage(named: \"\($0)\") == nil { throw Rswift.ValidationError(description: \"[R.swift] Image named '\($0)' is used in storyboard '\(storyboard.name)', but couldn't be loaded.\") }"
      }
    let validateViewControllersLines = storyboard.viewControllers
      .flatMap { vc in
        vc.storyboardIdentifier.map {
<<<<<<< HEAD
          "if _R.storyboard.\(SwiftIdentifier(name: storyboard.name))().\(SwiftIdentifier(name: $0))() == nil { throw ValidationError(description:\"[R.swift] ViewController with identifier '\(SwiftIdentifier(name: $0))' could not be loaded from storyboard '\(storyboard.name)' as '\(vc.type)'.\") }"
=======
          "if _R.storyboard.\(sanitizedSwiftName(storyboard.name))().\(sanitizedSwiftName($0))() == nil { throw Rswift.ValidationError(description:\"[R.swift] ViewController with identifier '\(sanitizedSwiftName($0))' could not be loaded from storyboard '\(storyboard.name)' as '\(vc.type)'.\") }"
>>>>>>> cc059788
        }
      }
    let validateLines = validateImagesLines + validateViewControllersLines

    if validateLines.count > 0 {
      let validateFunction = Function(
        isStatic: true,
        name: "validate",
        generics: nil,
        parameters: [],
        doesThrow: true,
        returnType: Type._Void,
        body: validateLines.joinWithSeparator("\n")
      )
      functions.append(validateFunction)
      implements.append(TypePrinter(type: Type.Validatable, style: .FullyQualified))
    }

    // Return
    return Struct(
      type: Type(module: .Host, name: SwiftIdentifier(name: storyboard.name)),
      implements: implements,
      typealiasses: typealiasses,
      properties: properties,
      functions: functions,
      structs: []
    )
  }
}<|MERGE_RESOLUTION|>--- conflicted
+++ resolved
@@ -142,11 +142,7 @@
     let validateViewControllersLines = storyboard.viewControllers
       .flatMap { vc in
         vc.storyboardIdentifier.map {
-<<<<<<< HEAD
-          "if _R.storyboard.\(SwiftIdentifier(name: storyboard.name))().\(SwiftIdentifier(name: $0))() == nil { throw ValidationError(description:\"[R.swift] ViewController with identifier '\(SwiftIdentifier(name: $0))' could not be loaded from storyboard '\(storyboard.name)' as '\(vc.type)'.\") }"
-=======
-          "if _R.storyboard.\(sanitizedSwiftName(storyboard.name))().\(sanitizedSwiftName($0))() == nil { throw Rswift.ValidationError(description:\"[R.swift] ViewController with identifier '\(sanitizedSwiftName($0))' could not be loaded from storyboard '\(storyboard.name)' as '\(vc.type)'.\") }"
->>>>>>> cc059788
+          "if _R.storyboard.\(SwiftIdentifier(name: storyboard.name))().\(SwiftIdentifier(name: $0))() == nil { throw Rswift.ValidationError(description:\"[R.swift] ViewController with identifier '\(SwiftIdentifier(name: $0))' could not be loaded from storyboard '\(storyboard.name)' as '\(vc.type)'.\") }"
         }
       }
     let validateLines = validateImagesLines + validateViewControllersLines
