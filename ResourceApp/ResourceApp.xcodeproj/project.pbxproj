// !$*UTF8*$!
{
	archiveVersion = 1;
	classes = {
	};
	objectVersion = 46;
	objects = {

/* Begin PBXBuildFile section */
		5D1AFAB11C858637003FE7AB /* Localizable.strings in Resources */ = {isa = PBXBuildFile; fileRef = 5D1AFAAF1C858637003FE7AB /* Localizable.strings */; };
		5D9E41341C96918E002172D3 /* StringsTests.swift in Sources */ = {isa = PBXBuildFile; fileRef = 5D9E41331C96918E002172D3 /* StringsTests.swift */; };
		8A0FBCE6E8FF0950B8821B0B /* Pods_Shared_ResourceApp_tvOS.framework in Frameworks */ = {isa = PBXBuildFile; fileRef = EF513940333862726B930435 /* Pods_Shared_ResourceApp_tvOS.framework */; };
		B9AD30832913E120484BAD10 /* Pods_Shared_ResourceAppTests.framework in Frameworks */ = {isa = PBXBuildFile; fileRef = E1B2B4287A3B52DAB3098AA2 /* Pods_Shared_ResourceAppTests.framework */; };
		C378DD7A1C68C2BF003598B8 /* SupplementaryElement.xib in Resources */ = {isa = PBXBuildFile; fileRef = C378DD791C68C2BF003598B8 /* SupplementaryElement.xib */; };
		CCBC9CB91EC4809D002F3D0E /* Images2.xcassets in Resources */ = {isa = PBXBuildFile; fileRef = CCBC9CB81EC4809D002F3D0E /* Images2.xcassets */; };
		CCBC9CBA1EC480A2002F3D0E /* Images2.xcassets in Resources */ = {isa = PBXBuildFile; fileRef = CCBC9CB81EC4809D002F3D0E /* Images2.xcassets */; };
		D50175BE1B5FEFD000DB8314 /* Secondary.storyboard in Resources */ = {isa = PBXBuildFile; fileRef = D50175BC1B5FEFD000DB8314 /* Secondary.storyboard */; };
		D5159E9E1BBC33680013F52A /* Colors@2x.jpg in Resources */ = {isa = PBXBuildFile; fileRef = D5159E9D1BBC33680013F52A /* Colors@2x.jpg */; };
		D5159EA01BBC37BC0013F52A /* Colors@3x.jpg in Resources */ = {isa = PBXBuildFile; fileRef = D5159E9F1BBC37BC0013F52A /* Colors@3x.jpg */; };
		D5159EA21BBD0BB40013F52A /* Colors~ipad@2x.jpg in Resources */ = {isa = PBXBuildFile; fileRef = D5159EA11BBD0BB40013F52A /* Colors~ipad@2x.jpg */; };
		D51E60C11BB13626004BB376 /* Colors.jpg in Resources */ = {isa = PBXBuildFile; fileRef = D51E60C01BB13626004BB376 /* Colors.jpg */; };
		D51E60C51BB1E600004BB376 /* User@white.png in Resources */ = {isa = PBXBuildFile; fileRef = D51E60C21BB1E600004BB376 /* User@white.png */; };
		D51E60C61BB1E600004BB376 /* User@white@2x.png in Resources */ = {isa = PBXBuildFile; fileRef = D51E60C31BB1E600004BB376 /* User@white@2x.png */; };
		D51E60C71BB1E600004BB376 /* User@white@3x.png in Resources */ = {isa = PBXBuildFile; fileRef = D51E60C41BB1E600004BB376 /* User@white@3x.png */; };
		D51F47231B8FAF9F0028BAFD /* NibTests.swift in Sources */ = {isa = PBXBuildFile; fileRef = D51F47221B8FAF9F0028BAFD /* NibTests.swift */; };
		D52725FC1C4A7C6A0005C8D4 /* Sky.tiff in Resources */ = {isa = PBXBuildFile; fileRef = D52725FB1C4A7C6A0005C8D4 /* Sky.tiff */; };
		D52725FE1C4BB6BC0005C8D4 /* References.storyboard in Resources */ = {isa = PBXBuildFile; fileRef = D52725FD1C4BB6BC0005C8D4 /* References.storyboard */; };
		D55C6CC01B5D757300301B0D /* FirstViewController.swift in Sources */ = {isa = PBXBuildFile; fileRef = D55C6CBF1B5D757300301B0D /* FirstViewController.swift */; };
		D55C6CC21B5D757300301B0D /* SecondViewController.swift in Sources */ = {isa = PBXBuildFile; fileRef = D55C6CC11B5D757300301B0D /* SecondViewController.swift */; };
		D55C6CC51B5D757300301B0D /* Main.storyboard in Resources */ = {isa = PBXBuildFile; fileRef = D55C6CC31B5D757300301B0D /* Main.storyboard */; };
		D55C6CC71B5D757300301B0D /* Images.xcassets in Resources */ = {isa = PBXBuildFile; fileRef = D55C6CC61B5D757300301B0D /* Images.xcassets */; };
		D55C6CCA1B5D757300301B0D /* LaunchScreen.xib in Resources */ = {isa = PBXBuildFile; fileRef = D55C6CC81B5D757300301B0D /* LaunchScreen.xib */; };
		D55C6CD61B5D757300301B0D /* ResourceAppTests.swift in Sources */ = {isa = PBXBuildFile; fileRef = D55C6CD51B5D757300301B0D /* ResourceAppTests.swift */; };
		D56DC7701C42A5E700623437 /* StoryboardTests.swift in Sources */ = {isa = PBXBuildFile; fileRef = D56DC76F1C42A5E700623437 /* StoryboardTests.swift */; };
		D575E25D1B766CD800C22F0B /* My View.xib in Resources */ = {isa = PBXBuildFile; fileRef = D575E25C1B766CD800C22F0B /* My View.xib */; };
		D58AF2811B708CB300FB2A4E /* rswift.log in Resources */ = {isa = PBXBuildFile; fileRef = D50175BA1B5FEF6E00DB8314 /* rswift.log */; };
		D59A04641DF3223800B9F65F /* icon.ignoreme.png in Resources */ = {isa = PBXBuildFile; fileRef = D59A04631DF3223800B9F65F /* icon.ignoreme.png */; };
		D59A04661DF3225500B9F65F /* hand.ignoreme.png in Resources */ = {isa = PBXBuildFile; fileRef = D59A04651DF3225500B9F65F /* hand.ignoreme.png */; };
		D5AD5C911B78FC0500A8B96C /* duplicate.xib in Resources */ = {isa = PBXBuildFile; fileRef = D5AD5C901B78FC0500A8B96C /* duplicate.xib */; };
		D5AD5C941B78FC4E00A8B96C /* Duplicate.xib in Resources */ = {isa = PBXBuildFile; fileRef = D5AD5C931B78FC4E00A8B96C /* Duplicate.xib */; };
		D5AD5C971B7A7CDA00A8B96C /* duplicate.storyboard in Resources */ = {isa = PBXBuildFile; fileRef = D5AD5C961B7A7CDA00A8B96C /* duplicate.storyboard */; };
		D5AD5C991B7A7CE700A8B96C /* Duplicate.storyboard in Resources */ = {isa = PBXBuildFile; fileRef = D5AD5C981B7A7CE700A8B96C /* Duplicate.storyboard */; };
		D5AD5C9B1B7A8F4300A8B96C /* CellView.xib in Resources */ = {isa = PBXBuildFile; fileRef = D5AD5C9A1B7A8F4300A8B96C /* CellView.xib */; };
		D5AD5C9D1B7A901F00A8B96C /* ADuplicateCellView.xib in Resources */ = {isa = PBXBuildFile; fileRef = D5AD5C9C1B7A901F00A8B96C /* ADuplicateCellView.xib */; };
		D5AD5C9F1B7A924000A8B96C /* AppDelegate.swift in Sources */ = {isa = PBXBuildFile; fileRef = D5AD5C9E1B7A924000A8B96C /* AppDelegate.swift */; };
		D5AD5CA11B7A926200A8B96C /* DuplicateCellView.xib in Resources */ = {isa = PBXBuildFile; fileRef = D5AD5CA01B7A926200A8B96C /* DuplicateCellView.xib */; };
		D5B799851C1B8DB6009EA901 /* Settings.bundle in Resources */ = {isa = PBXBuildFile; fileRef = D5B799841C1B8DB6009EA901 /* Settings.bundle */; };
		D5B799871C1B8DD2009EA901 /* Specials.storyboard in Resources */ = {isa = PBXBuildFile; fileRef = D5B799861C1B8DD2009EA901 /* Specials.storyboard */; };
		D5BA2E5F1C90086C0025C9E3 /* CellCollectionView.xib in Resources */ = {isa = PBXBuildFile; fileRef = D5BA2E5E1C90086C0025C9E3 /* CellCollectionView.xib */; };
		D5CBCE491B7682B800C5D96B /* MyViewController.swift in Sources */ = {isa = PBXBuildFile; fileRef = D5CBCE481B7682B800C5D96B /* MyViewController.swift */; };
		D5CE930D1CA966D9009D0E62 /* rswift-tv.log in Resources */ = {isa = PBXBuildFile; fileRef = D5CE930C1CA966D9009D0E62 /* rswift-tv.log */; };
		D5CE930E1CA96714009D0E62 /* ImagesTests.swift in Sources */ = {isa = PBXBuildFile; fileRef = D5EB326D1B63AD6B005C7B47 /* ImagesTests.swift */; };
		D5DE480E1B5E1CC7000F6A85 /* R.generated.swift in Sources */ = {isa = PBXBuildFile; fileRef = D5DE480D1B5E1CC7000F6A85 /* R.generated.swift */; };
		D5E513BA1B8E111A0035ECAA /* AveriaLibre-B.ttf in Resources */ = {isa = PBXBuildFile; fileRef = D5E513B51B8E111A0035ECAA /* AveriaLibre-B.ttf */; };
		D5E513BB1B8E111A0035ECAA /* AveriaLibre-BI.ttf in Resources */ = {isa = PBXBuildFile; fileRef = D5E513B61B8E111A0035ECAA /* AveriaLibre-BI.ttf */; };
		D5E513BC1B8E111A0035ECAA /* AveriaLibre-L.ttf in Resources */ = {isa = PBXBuildFile; fileRef = D5E513B71B8E111A0035ECAA /* AveriaLibre-L.ttf */; };
		D5E513BD1B8E111A0035ECAA /* AveriaLibre.ttf in Resources */ = {isa = PBXBuildFile; fileRef = D5E513B81B8E111A0035ECAA /* AveriaLibre.ttf */; };
		D5E513BE1B8E111A0035ECAA /* GdyBkltter1911.ttf in Resources */ = {isa = PBXBuildFile; fileRef = D5E513B91B8E111A0035ECAA /* GdyBkltter1911.ttf */; };
		D5E513C01B8E11810035ECAA /* FontsTests.swift in Sources */ = {isa = PBXBuildFile; fileRef = D5E513BF1B8E11810035ECAA /* FontsTests.swift */; };
		D5EB32701B63AD6B005C7B47 /* ValidationTests.swift in Sources */ = {isa = PBXBuildFile; fileRef = D5EB326E1B63AD6B005C7B47 /* ValidationTests.swift */; };
		D5F05D3F1BB3CDF3003AE55E /* The App Icon.png in Resources */ = {isa = PBXBuildFile; fileRef = D5F05D3E1BB3CDF3003AE55E /* The App Icon.png */; };
		D5F05D421BB52002003AE55E /* Some.json in Resources */ = {isa = PBXBuildFile; fileRef = D5F05D411BB52002003AE55E /* Some.json */; };
		D5F05D441BB52063003AE55E /* Duplicate.json in Resources */ = {isa = PBXBuildFile; fileRef = D5F05D431BB52063003AE55E /* Duplicate.json */; };
		D5F05D461BB52078003AE55E /* duplicateJson in Resources */ = {isa = PBXBuildFile; fileRef = D5F05D451BB52078003AE55E /* duplicateJson */; };
		D5F05D481BB520B1003AE55E /* FilesTests.swift in Sources */ = {isa = PBXBuildFile; fileRef = D5F05D471BB520B1003AE55E /* FilesTests.swift */; };
		D5FAD9091B63B05700ECE230 /* Images.xcassets in Resources */ = {isa = PBXBuildFile; fileRef = D55C6CC61B5D757300301B0D /* Images.xcassets */; };
		D80B9E2AC049322EF7FFB2BA /* Pods_Shared_ResourceApp.framework in Frameworks */ = {isa = PBXBuildFile; fileRef = BA2177EF715BB7F766BD6216 /* Pods_Shared_ResourceApp.framework */; };
		DEF5599A1CA4873D009B8C51 /* AppDelegate.swift in Sources */ = {isa = PBXBuildFile; fileRef = DEF559991CA4873D009B8C51 /* AppDelegate.swift */; };
		DEF5599F1CA4873D009B8C51 /* Main.storyboard in Resources */ = {isa = PBXBuildFile; fileRef = DEF5599D1CA4873D009B8C51 /* Main.storyboard */; };
		DEF559A11CA4873D009B8C51 /* Assets.xcassets in Resources */ = {isa = PBXBuildFile; fileRef = DEF559A01CA4873D009B8C51 /* Assets.xcassets */; };
		DEF559AE1CA48892009B8C51 /* ResourceAppTests_tvOS.swift in Sources */ = {isa = PBXBuildFile; fileRef = DEF559AD1CA48892009B8C51 /* ResourceAppTests_tvOS.swift */; };
		DEF559B71CA48DC2009B8C51 /* R.generated.swift in Sources */ = {isa = PBXBuildFile; fileRef = DEF559B61CA48DC2009B8C51 /* R.generated.swift */; };
		E20983241D585E78005ACBAA /* SegueTests.swift in Sources */ = {isa = PBXBuildFile; fileRef = E20983231D585E78005ACBAA /* SegueTests.swift */; };
		E20983261D585F8C005ACBAA /* Xib with ViewController.xib in Resources */ = {isa = PBXBuildFile; fileRef = E20983251D585F8C005ACBAA /* Xib with ViewController.xib */; };
		E2156B631CC4042900F341DC /* Settings.strings in Resources */ = {isa = PBXBuildFile; fileRef = E2156B651CC4042900F341DC /* Settings.strings */; };
		E2156B681CC41EB400F341DC /* Generic.strings in Resources */ = {isa = PBXBuildFile; fileRef = E2156B671CC41EB400F341DC /* Generic.strings */; };
		E2156B6A1CC4292600F341DC /* Duplicate.strings in Resources */ = {isa = PBXBuildFile; fileRef = E2156B691CC4292600F341DC /* Duplicate.strings */; };
		E2156B6C1CC4293000F341DC /* Duplicate#.strings in Resources */ = {isa = PBXBuildFile; fileRef = E2156B6B1CC4293000F341DC /* Duplicate#.strings */; };
		E2156B6E1CC42B6700F341DC /* @@.strings in Resources */ = {isa = PBXBuildFile; fileRef = E2156B6D1CC42B6700F341DC /* @@.strings */; };
		E22070771C92E137007A090B /* WhitespaceReuseIdentifer.xib in Resources */ = {isa = PBXBuildFile; fileRef = E22070761C92E137007A090B /* WhitespaceReuseIdentifer.xib */; };
		E22A62091E8AE788009B7F9F /* Display P3.clr in Resources */ = {isa = PBXBuildFile; fileRef = E22A62081E8AE788009B7F9F /* Display P3.clr */; };
		E24720CE1C96B71B00DF291D /* ColorsTests.swift in Sources */ = {isa = PBXBuildFile; fileRef = E24720CD1C96B71B00DF291D /* ColorsTests.swift */; };
		E2762AC01CCCDFDA0009BCAA /* Settings.stringsdict in Resources */ = {isa = PBXBuildFile; fileRef = E2762AC21CCCDFDA0009BCAA /* Settings.stringsdict */; };
		E2762AE01CCE62CC0009BCAA /* Generic.stringsdict in Resources */ = {isa = PBXBuildFile; fileRef = E2762ADF1CCE62CC0009BCAA /* Generic.stringsdict */; };
		E29693581CAD64B500401D53 /* __FILE__ in Resources */ = {isa = PBXBuildFile; fileRef = E29693571CAD64B500401D53 /* __FILE__ */; };
		E296935A1CAD64D100401D53 /* associatedtype in Resources */ = {isa = PBXBuildFile; fileRef = E29693591CAD64D100401D53 /* associatedtype */; };
		E296935C1CAD666200401D53 /* #column in Resources */ = {isa = PBXBuildFile; fileRef = E296935B1CAD666200401D53 /* #column */; };
		E2A10EF81CD13779006BFC63 /* RelativeToProject.xib in Resources */ = {isa = PBXBuildFile; fileRef = E2A10EF71CD13779006BFC63 /* RelativeToProject.xib */; };
		E2CD68671D7CADEA00BEBE59 /* hello.txt in Resources */ = {isa = PBXBuildFile; fileRef = E2CD68641D7CACC100BEBE59 /* hello.txt */; };
		E2F268B11C92BFE00093995D /* My R.swift colors.clr in Resources */ = {isa = PBXBuildFile; fileRef = E2F268B01C92BFE00093995D /* My R.swift colors.clr */; };
/* End PBXBuildFile section */

/* Begin PBXContainerItemProxy section */
		D55C6CD01B5D757300301B0D /* PBXContainerItemProxy */ = {
			isa = PBXContainerItemProxy;
			containerPortal = D55C6CB01B5D757300301B0D /* Project object */;
			proxyType = 1;
			remoteGlobalIDString = D55C6CB71B5D757300301B0D;
			remoteInfo = ResourceApp;
		};
		DEF559B01CA48892009B8C51 /* PBXContainerItemProxy */ = {
			isa = PBXContainerItemProxy;
			containerPortal = D55C6CB01B5D757300301B0D /* Project object */;
			proxyType = 1;
			remoteGlobalIDString = DEF559961CA4873D009B8C51;
			remoteInfo = "ResourceApp-tvOS";
		};
/* End PBXContainerItemProxy section */

/* Begin PBXFileReference section */
		22ACD120062243785169391F /* Pods-Shared-ResourceApp.debug.xcconfig */ = {isa = PBXFileReference; includeInIndex = 1; lastKnownFileType = text.xcconfig; name = "Pods-Shared-ResourceApp.debug.xcconfig"; path = "../Pods/Target Support Files/Pods-Shared-ResourceApp/Pods-Shared-ResourceApp.debug.xcconfig"; sourceTree = "<group>"; };
		3677277BC1C4F3F77310381B /* Pods-Shared-ResourceApp.release.xcconfig */ = {isa = PBXFileReference; includeInIndex = 1; lastKnownFileType = text.xcconfig; name = "Pods-Shared-ResourceApp.release.xcconfig"; path = "../Pods/Target Support Files/Pods-Shared-ResourceApp/Pods-Shared-ResourceApp.release.xcconfig"; sourceTree = "<group>"; };
		5D1AFAB01C858637003FE7AB /* en */ = {isa = PBXFileReference; lastKnownFileType = text.plist.strings; name = en; path = en.lproj/Localizable.strings; sourceTree = "<group>"; };
		5D1AFAB21C858647003FE7AB /* es */ = {isa = PBXFileReference; lastKnownFileType = text.plist.strings; name = es; path = es.lproj/Localizable.strings; sourceTree = "<group>"; };
		5D1AFAB31C85864F003FE7AB /* ja */ = {isa = PBXFileReference; lastKnownFileType = text.plist.strings; name = ja; path = ja.lproj/Localizable.strings; sourceTree = "<group>"; };
		5D9E41331C96918E002172D3 /* StringsTests.swift */ = {isa = PBXFileReference; fileEncoding = 4; lastKnownFileType = sourcecode.swift; path = StringsTests.swift; sourceTree = "<group>"; };
		70B4C9EF7848D510D018EB8E /* Pods-Shared-ResourceApp-tvOS.debug.xcconfig */ = {isa = PBXFileReference; includeInIndex = 1; lastKnownFileType = text.xcconfig; name = "Pods-Shared-ResourceApp-tvOS.debug.xcconfig"; path = "../Pods/Target Support Files/Pods-Shared-ResourceApp-tvOS/Pods-Shared-ResourceApp-tvOS.debug.xcconfig"; sourceTree = "<group>"; };
		9C2D4D874D7A6B1F02578293 /* Pods-Shared-ResourceAppTests.release.xcconfig */ = {isa = PBXFileReference; includeInIndex = 1; lastKnownFileType = text.xcconfig; name = "Pods-Shared-ResourceAppTests.release.xcconfig"; path = "../Pods/Target Support Files/Pods-Shared-ResourceAppTests/Pods-Shared-ResourceAppTests.release.xcconfig"; sourceTree = "<group>"; };
		BA2177EF715BB7F766BD6216 /* Pods_Shared_ResourceApp.framework */ = {isa = PBXFileReference; explicitFileType = wrapper.framework; includeInIndex = 0; path = Pods_Shared_ResourceApp.framework; sourceTree = BUILT_PRODUCTS_DIR; };
		C378DD791C68C2BF003598B8 /* SupplementaryElement.xib */ = {isa = PBXFileReference; fileEncoding = 4; lastKnownFileType = file.xib; path = SupplementaryElement.xib; sourceTree = "<group>"; };
		CCBC9CB81EC4809D002F3D0E /* Images2.xcassets */ = {isa = PBXFileReference; lastKnownFileType = folder.assetcatalog; path = Images2.xcassets; sourceTree = "<group>"; };
		D41BDD927A1804A5D763C750 /* Pods-Shared-ResourceApp-tvOS.release.xcconfig */ = {isa = PBXFileReference; includeInIndex = 1; lastKnownFileType = text.xcconfig; name = "Pods-Shared-ResourceApp-tvOS.release.xcconfig"; path = "../Pods/Target Support Files/Pods-Shared-ResourceApp-tvOS/Pods-Shared-ResourceApp-tvOS.release.xcconfig"; sourceTree = "<group>"; };
		D436146321CC7322E5ECEE24 /* Pods-Shared-ResourceAppTests.debug.xcconfig */ = {isa = PBXFileReference; includeInIndex = 1; lastKnownFileType = text.xcconfig; name = "Pods-Shared-ResourceAppTests.debug.xcconfig"; path = "../Pods/Target Support Files/Pods-Shared-ResourceAppTests/Pods-Shared-ResourceAppTests.debug.xcconfig"; sourceTree = "<group>"; };
		D50175BA1B5FEF6E00DB8314 /* rswift.log */ = {isa = PBXFileReference; fileEncoding = 4; lastKnownFileType = text; path = rswift.log; sourceTree = SOURCE_ROOT; };
		D50175BD1B5FEFD000DB8314 /* Base */ = {isa = PBXFileReference; lastKnownFileType = file.storyboard; name = Base; path = Base.lproj/Secondary.storyboard; sourceTree = "<group>"; };
		D5159E9D1BBC33680013F52A /* Colors@2x.jpg */ = {isa = PBXFileReference; lastKnownFileType = image.jpeg; path = "Colors@2x.jpg"; sourceTree = "<group>"; };
		D5159E9F1BBC37BC0013F52A /* Colors@3x.jpg */ = {isa = PBXFileReference; lastKnownFileType = image.jpeg; path = "Colors@3x.jpg"; sourceTree = "<group>"; };
		D5159EA11BBD0BB40013F52A /* Colors~ipad@2x.jpg */ = {isa = PBXFileReference; lastKnownFileType = image.jpeg; path = "Colors~ipad@2x.jpg"; sourceTree = "<group>"; };
		D51E60C01BB13626004BB376 /* Colors.jpg */ = {isa = PBXFileReference; lastKnownFileType = image.jpeg; path = Colors.jpg; sourceTree = "<group>"; };
		D51E60C21BB1E600004BB376 /* User@white.png */ = {isa = PBXFileReference; lastKnownFileType = image.png; path = "User@white.png"; sourceTree = "<group>"; };
		D51E60C31BB1E600004BB376 /* User@white@2x.png */ = {isa = PBXFileReference; lastKnownFileType = image.png; path = "User@white@2x.png"; sourceTree = "<group>"; };
		D51E60C41BB1E600004BB376 /* User@white@3x.png */ = {isa = PBXFileReference; lastKnownFileType = image.png; path = "User@white@3x.png"; sourceTree = "<group>"; };
		D51F47221B8FAF9F0028BAFD /* NibTests.swift */ = {isa = PBXFileReference; fileEncoding = 4; lastKnownFileType = sourcecode.swift; path = NibTests.swift; sourceTree = "<group>"; };
		D52725FB1C4A7C6A0005C8D4 /* Sky.tiff */ = {isa = PBXFileReference; lastKnownFileType = image.tiff; path = Sky.tiff; sourceTree = "<group>"; };
		D52725FD1C4BB6BC0005C8D4 /* References.storyboard */ = {isa = PBXFileReference; fileEncoding = 4; lastKnownFileType = file.storyboard; path = References.storyboard; sourceTree = "<group>"; };
		D55C6CB81B5D757300301B0D /* ResourceApp.app */ = {isa = PBXFileReference; explicitFileType = wrapper.application; includeInIndex = 0; path = ResourceApp.app; sourceTree = BUILT_PRODUCTS_DIR; };
		D55C6CBC1B5D757300301B0D /* Info.plist */ = {isa = PBXFileReference; lastKnownFileType = text.plist.xml; path = Info.plist; sourceTree = "<group>"; };
		D55C6CBF1B5D757300301B0D /* FirstViewController.swift */ = {isa = PBXFileReference; lastKnownFileType = sourcecode.swift; path = FirstViewController.swift; sourceTree = "<group>"; };
		D55C6CC11B5D757300301B0D /* SecondViewController.swift */ = {isa = PBXFileReference; lastKnownFileType = sourcecode.swift; path = SecondViewController.swift; sourceTree = "<group>"; };
		D55C6CC41B5D757300301B0D /* Base */ = {isa = PBXFileReference; lastKnownFileType = file.storyboard; name = Base; path = Base.lproj/Main.storyboard; sourceTree = "<group>"; };
		D55C6CC61B5D757300301B0D /* Images.xcassets */ = {isa = PBXFileReference; lastKnownFileType = folder.assetcatalog; path = Images.xcassets; sourceTree = "<group>"; };
		D55C6CC91B5D757300301B0D /* Base */ = {isa = PBXFileReference; lastKnownFileType = file.xib; name = Base; path = Base.lproj/LaunchScreen.xib; sourceTree = "<group>"; };
		D55C6CCF1B5D757300301B0D /* ResourceAppTests.xctest */ = {isa = PBXFileReference; explicitFileType = wrapper.cfbundle; includeInIndex = 0; path = ResourceAppTests.xctest; sourceTree = BUILT_PRODUCTS_DIR; };
		D55C6CD41B5D757300301B0D /* Info.plist */ = {isa = PBXFileReference; lastKnownFileType = text.plist.xml; path = Info.plist; sourceTree = "<group>"; };
		D55C6CD51B5D757300301B0D /* ResourceAppTests.swift */ = {isa = PBXFileReference; lastKnownFileType = sourcecode.swift; path = ResourceAppTests.swift; sourceTree = "<group>"; };
		D56DC76F1C42A5E700623437 /* StoryboardTests.swift */ = {isa = PBXFileReference; fileEncoding = 4; lastKnownFileType = sourcecode.swift; path = StoryboardTests.swift; sourceTree = "<group>"; };
		D575E25C1B766CD800C22F0B /* My View.xib */ = {isa = PBXFileReference; fileEncoding = 4; lastKnownFileType = file.xib; path = "My View.xib"; sourceTree = "<group>"; };
		D59A04631DF3223800B9F65F /* icon.ignoreme.png */ = {isa = PBXFileReference; lastKnownFileType = image.png; path = icon.ignoreme.png; sourceTree = "<group>"; };
		D59A04651DF3225500B9F65F /* hand.ignoreme.png */ = {isa = PBXFileReference; lastKnownFileType = image.png; path = hand.ignoreme.png; sourceTree = "<group>"; };
		D5AD5C901B78FC0500A8B96C /* duplicate.xib */ = {isa = PBXFileReference; fileEncoding = 4; lastKnownFileType = file.xib; name = duplicate.xib; path = Duplicate/duplicate.xib; sourceTree = "<group>"; };
		D5AD5C931B78FC4E00A8B96C /* Duplicate.xib */ = {isa = PBXFileReference; fileEncoding = 4; lastKnownFileType = file.xib; path = Duplicate.xib; sourceTree = "<group>"; };
		D5AD5C961B7A7CDA00A8B96C /* duplicate.storyboard */ = {isa = PBXFileReference; fileEncoding = 4; lastKnownFileType = file.storyboard; name = duplicate.storyboard; path = Duplicate/duplicate.storyboard; sourceTree = "<group>"; };
		D5AD5C981B7A7CE700A8B96C /* Duplicate.storyboard */ = {isa = PBXFileReference; fileEncoding = 4; lastKnownFileType = file.storyboard; path = Duplicate.storyboard; sourceTree = "<group>"; };
		D5AD5C9A1B7A8F4300A8B96C /* CellView.xib */ = {isa = PBXFileReference; fileEncoding = 4; lastKnownFileType = file.xib; path = CellView.xib; sourceTree = "<group>"; };
		D5AD5C9C1B7A901F00A8B96C /* ADuplicateCellView.xib */ = {isa = PBXFileReference; fileEncoding = 4; lastKnownFileType = file.xib; name = ADuplicateCellView.xib; path = ResourceApp/Duplicate/ADuplicateCellView.xib; sourceTree = SOURCE_ROOT; };
		D5AD5C9E1B7A924000A8B96C /* AppDelegate.swift */ = {isa = PBXFileReference; fileEncoding = 4; lastKnownFileType = sourcecode.swift; path = AppDelegate.swift; sourceTree = "<group>"; };
		D5AD5CA01B7A926200A8B96C /* DuplicateCellView.xib */ = {isa = PBXFileReference; fileEncoding = 4; lastKnownFileType = file.xib; path = DuplicateCellView.xib; sourceTree = "<group>"; };
		D5B799841C1B8DB6009EA901 /* Settings.bundle */ = {isa = PBXFileReference; lastKnownFileType = "wrapper.plug-in"; path = Settings.bundle; sourceTree = "<group>"; };
		D5B799861C1B8DD2009EA901 /* Specials.storyboard */ = {isa = PBXFileReference; fileEncoding = 4; lastKnownFileType = file.storyboard; path = Specials.storyboard; sourceTree = "<group>"; };
		D5B799881C1B8F0C009EA901 /* AVKit.framework */ = {isa = PBXFileReference; lastKnownFileType = wrapper.framework; name = AVKit.framework; path = System/Library/Frameworks/AVKit.framework; sourceTree = SDKROOT; };
		D5BA2E5E1C90086C0025C9E3 /* CellCollectionView.xib */ = {isa = PBXFileReference; fileEncoding = 4; lastKnownFileType = file.xib; path = CellCollectionView.xib; sourceTree = "<group>"; };
		D5CBCE481B7682B800C5D96B /* MyViewController.swift */ = {isa = PBXFileReference; fileEncoding = 4; lastKnownFileType = sourcecode.swift; path = MyViewController.swift; sourceTree = "<group>"; };
		D5CE930C1CA966D9009D0E62 /* rswift-tv.log */ = {isa = PBXFileReference; fileEncoding = 4; lastKnownFileType = text; path = "rswift-tv.log"; sourceTree = SOURCE_ROOT; };
		D5DE480D1B5E1CC7000F6A85 /* R.generated.swift */ = {isa = PBXFileReference; fileEncoding = 4; lastKnownFileType = sourcecode.swift; path = R.generated.swift; sourceTree = SOURCE_ROOT; };
		D5E513B51B8E111A0035ECAA /* AveriaLibre-B.ttf */ = {isa = PBXFileReference; lastKnownFileType = file; path = "AveriaLibre-B.ttf"; sourceTree = "<group>"; };
		D5E513B61B8E111A0035ECAA /* AveriaLibre-BI.ttf */ = {isa = PBXFileReference; lastKnownFileType = file; path = "AveriaLibre-BI.ttf"; sourceTree = "<group>"; };
		D5E513B71B8E111A0035ECAA /* AveriaLibre-L.ttf */ = {isa = PBXFileReference; lastKnownFileType = file; path = "AveriaLibre-L.ttf"; sourceTree = "<group>"; };
		D5E513B81B8E111A0035ECAA /* AveriaLibre.ttf */ = {isa = PBXFileReference; lastKnownFileType = file; path = AveriaLibre.ttf; sourceTree = "<group>"; };
		D5E513B91B8E111A0035ECAA /* GdyBkltter1911.ttf */ = {isa = PBXFileReference; lastKnownFileType = file; path = GdyBkltter1911.ttf; sourceTree = "<group>"; };
		D5E513BF1B8E11810035ECAA /* FontsTests.swift */ = {isa = PBXFileReference; fileEncoding = 4; lastKnownFileType = sourcecode.swift; path = FontsTests.swift; sourceTree = "<group>"; };
		D5EB326D1B63AD6B005C7B47 /* ImagesTests.swift */ = {isa = PBXFileReference; fileEncoding = 4; lastKnownFileType = sourcecode.swift; name = ImagesTests.swift; path = ../ResourceAppTests/ImagesTests.swift; sourceTree = "<group>"; };
		D5EB326E1B63AD6B005C7B47 /* ValidationTests.swift */ = {isa = PBXFileReference; fileEncoding = 4; lastKnownFileType = sourcecode.swift; path = ValidationTests.swift; sourceTree = "<group>"; };
		D5F05D3E1BB3CDF3003AE55E /* The App Icon.png */ = {isa = PBXFileReference; lastKnownFileType = image.png; path = "The App Icon.png"; sourceTree = "<group>"; };
		D5F05D411BB52002003AE55E /* Some.json */ = {isa = PBXFileReference; fileEncoding = 4; lastKnownFileType = text.json; path = Some.json; sourceTree = "<group>"; };
		D5F05D431BB52063003AE55E /* Duplicate.json */ = {isa = PBXFileReference; fileEncoding = 4; lastKnownFileType = text.json; path = Duplicate.json; sourceTree = "<group>"; };
		D5F05D451BB52078003AE55E /* duplicateJson */ = {isa = PBXFileReference; fileEncoding = 4; lastKnownFileType = text; path = duplicateJson; sourceTree = "<group>"; };
		D5F05D471BB520B1003AE55E /* FilesTests.swift */ = {isa = PBXFileReference; fileEncoding = 4; lastKnownFileType = sourcecode.swift; path = FilesTests.swift; sourceTree = "<group>"; };
		DEF559971CA4873D009B8C51 /* ResourceApp-tvOS.app */ = {isa = PBXFileReference; explicitFileType = wrapper.application; includeInIndex = 0; path = "ResourceApp-tvOS.app"; sourceTree = BUILT_PRODUCTS_DIR; };
		DEF559991CA4873D009B8C51 /* AppDelegate.swift */ = {isa = PBXFileReference; lastKnownFileType = sourcecode.swift; path = AppDelegate.swift; sourceTree = "<group>"; };
		DEF5599E1CA4873D009B8C51 /* Base */ = {isa = PBXFileReference; lastKnownFileType = file.storyboard; name = Base; path = Base.lproj/Main.storyboard; sourceTree = "<group>"; };
		DEF559A01CA4873D009B8C51 /* Assets.xcassets */ = {isa = PBXFileReference; lastKnownFileType = folder.assetcatalog; path = Assets.xcassets; sourceTree = "<group>"; };
		DEF559A21CA4873D009B8C51 /* Info.plist */ = {isa = PBXFileReference; lastKnownFileType = text.plist.xml; path = Info.plist; sourceTree = "<group>"; };
		DEF559AB1CA48892009B8C51 /* ResourceAppTests-tvOS.xctest */ = {isa = PBXFileReference; explicitFileType = wrapper.cfbundle; includeInIndex = 0; path = "ResourceAppTests-tvOS.xctest"; sourceTree = BUILT_PRODUCTS_DIR; };
		DEF559AD1CA48892009B8C51 /* ResourceAppTests_tvOS.swift */ = {isa = PBXFileReference; lastKnownFileType = sourcecode.swift; path = ResourceAppTests_tvOS.swift; sourceTree = "<group>"; };
		DEF559AF1CA48892009B8C51 /* Info.plist */ = {isa = PBXFileReference; lastKnownFileType = text.plist.xml; path = Info.plist; sourceTree = "<group>"; };
		DEF559B61CA48DC2009B8C51 /* R.generated.swift */ = {isa = PBXFileReference; fileEncoding = 4; lastKnownFileType = sourcecode.swift; lineEnding = 0; path = R.generated.swift; sourceTree = "<group>"; xcLanguageSpecificationIdentifier = xcode.lang.swift; };
		E1B2B4287A3B52DAB3098AA2 /* Pods_Shared_ResourceAppTests.framework */ = {isa = PBXFileReference; explicitFileType = wrapper.framework; includeInIndex = 0; path = Pods_Shared_ResourceAppTests.framework; sourceTree = BUILT_PRODUCTS_DIR; };
		E20983231D585E78005ACBAA /* SegueTests.swift */ = {isa = PBXFileReference; fileEncoding = 4; lastKnownFileType = sourcecode.swift; path = SegueTests.swift; sourceTree = "<group>"; };
		E20983251D585F8C005ACBAA /* Xib with ViewController.xib */ = {isa = PBXFileReference; fileEncoding = 4; lastKnownFileType = file.xib; path = "Xib with ViewController.xib"; sourceTree = "<group>"; };
		E2156B641CC4042900F341DC /* Base */ = {isa = PBXFileReference; lastKnownFileType = text.plist.strings; name = Base; path = Base.lproj/Settings.strings; sourceTree = "<group>"; };
		E2156B661CC4043C00F341DC /* nl */ = {isa = PBXFileReference; lastKnownFileType = text.plist.strings; name = nl; path = nl.lproj/Settings.strings; sourceTree = "<group>"; };
		E2156B671CC41EB400F341DC /* Generic.strings */ = {isa = PBXFileReference; fileEncoding = 4; lastKnownFileType = text.plist.strings; path = Generic.strings; sourceTree = "<group>"; };
		E2156B691CC4292600F341DC /* Duplicate.strings */ = {isa = PBXFileReference; fileEncoding = 4; lastKnownFileType = text.plist.strings; path = Duplicate.strings; sourceTree = "<group>"; };
		E2156B6B1CC4293000F341DC /* Duplicate#.strings */ = {isa = PBXFileReference; fileEncoding = 4; lastKnownFileType = text.plist.strings; path = "Duplicate#.strings"; sourceTree = "<group>"; };
		E2156B6D1CC42B6700F341DC /* @@.strings */ = {isa = PBXFileReference; fileEncoding = 4; lastKnownFileType = text.plist.strings; path = "@@.strings"; sourceTree = "<group>"; };
		E22070761C92E137007A090B /* WhitespaceReuseIdentifer.xib */ = {isa = PBXFileReference; fileEncoding = 4; lastKnownFileType = file.xib; path = WhitespaceReuseIdentifer.xib; sourceTree = "<group>"; };
		E22A62081E8AE788009B7F9F /* Display P3.clr */ = {isa = PBXFileReference; lastKnownFileType = file.bplist; path = "Display P3.clr"; sourceTree = "<group>"; };
		E24720CD1C96B71B00DF291D /* ColorsTests.swift */ = {isa = PBXFileReference; fileEncoding = 4; lastKnownFileType = sourcecode.swift; path = ColorsTests.swift; sourceTree = "<group>"; };
		E2762AC11CCCDFDA0009BCAA /* Base */ = {isa = PBXFileReference; lastKnownFileType = text.plist.stringsdict; name = Base; path = Base.lproj/Settings.stringsdict; sourceTree = "<group>"; };
		E2762AC31CCCDFE10009BCAA /* nl */ = {isa = PBXFileReference; lastKnownFileType = text.plist.stringsdict; name = nl; path = nl.lproj/Settings.stringsdict; sourceTree = "<group>"; };
		E2762ADF1CCE62CC0009BCAA /* Generic.stringsdict */ = {isa = PBXFileReference; fileEncoding = 4; lastKnownFileType = text.plist.stringsdict; path = Generic.stringsdict; sourceTree = "<group>"; };
		E29693571CAD64B500401D53 /* __FILE__ */ = {isa = PBXFileReference; fileEncoding = 4; lastKnownFileType = text; path = __FILE__; sourceTree = "<group>"; };
		E29693591CAD64D100401D53 /* associatedtype */ = {isa = PBXFileReference; fileEncoding = 4; lastKnownFileType = text; path = associatedtype; sourceTree = "<group>"; };
		E296935B1CAD666200401D53 /* #column */ = {isa = PBXFileReference; fileEncoding = 4; lastKnownFileType = text; path = "#column"; sourceTree = "<group>"; };
		E2A10EF71CD13779006BFC63 /* RelativeToProject.xib */ = {isa = PBXFileReference; fileEncoding = 4; lastKnownFileType = file.xib; path = RelativeToProject.xib; sourceTree = "<group>"; };
		E2CD68631D7CACC100BEBE59 /* Base */ = {isa = PBXFileReference; lastKnownFileType = text; name = Base; path = Base.lproj/hello.txt; sourceTree = "<group>"; };
		E2CD68651D7CACCA00BEBE59 /* es */ = {isa = PBXFileReference; lastKnownFileType = text; name = es; path = es.lproj/hello.txt; sourceTree = "<group>"; };
		E2CD68661D7CACCB00BEBE59 /* nl */ = {isa = PBXFileReference; lastKnownFileType = text; name = nl; path = nl.lproj/hello.txt; sourceTree = "<group>"; };
		E2F268B01C92BFE00093995D /* My R.swift colors.clr */ = {isa = PBXFileReference; lastKnownFileType = file; path = "My R.swift colors.clr"; sourceTree = "<group>"; };
		EF513940333862726B930435 /* Pods_Shared_ResourceApp_tvOS.framework */ = {isa = PBXFileReference; explicitFileType = wrapper.framework; includeInIndex = 0; path = Pods_Shared_ResourceApp_tvOS.framework; sourceTree = BUILT_PRODUCTS_DIR; };
/* End PBXFileReference section */

/* Begin PBXFrameworksBuildPhase section */
		D55C6CB51B5D757300301B0D /* Frameworks */ = {
			isa = PBXFrameworksBuildPhase;
			buildActionMask = 2147483647;
			files = (
				D80B9E2AC049322EF7FFB2BA /* Pods_Shared_ResourceApp.framework in Frameworks */,
			);
			runOnlyForDeploymentPostprocessing = 0;
		};
		D55C6CCC1B5D757300301B0D /* Frameworks */ = {
			isa = PBXFrameworksBuildPhase;
			buildActionMask = 2147483647;
			files = (
				B9AD30832913E120484BAD10 /* Pods_Shared_ResourceAppTests.framework in Frameworks */,
			);
			runOnlyForDeploymentPostprocessing = 0;
		};
		DEF559941CA4873D009B8C51 /* Frameworks */ = {
			isa = PBXFrameworksBuildPhase;
			buildActionMask = 2147483647;
			files = (
				8A0FBCE6E8FF0950B8821B0B /* Pods_Shared_ResourceApp_tvOS.framework in Frameworks */,
			);
			runOnlyForDeploymentPostprocessing = 0;
		};
		DEF559A81CA48892009B8C51 /* Frameworks */ = {
			isa = PBXFrameworksBuildPhase;
			buildActionMask = 2147483647;
			files = (
			);
			runOnlyForDeploymentPostprocessing = 0;
		};
/* End PBXFrameworksBuildPhase section */

/* Begin PBXGroup section */
		065D32753EEB6C7AE2FA201F /* Frameworks */ = {
			isa = PBXGroup;
			children = (
				D5B799881C1B8F0C009EA901 /* AVKit.framework */,
				BA2177EF715BB7F766BD6216 /* Pods_Shared_ResourceApp.framework */,
				EF513940333862726B930435 /* Pods_Shared_ResourceApp_tvOS.framework */,
				E1B2B4287A3B52DAB3098AA2 /* Pods_Shared_ResourceAppTests.framework */,
			);
			name = Frameworks;
			sourceTree = "<group>";
		};
		5D1AFAAC1C85859D003FE7AB /* Strings */ = {
			isa = PBXGroup;
			children = (
				E2156B6D1CC42B6700F341DC /* @@.strings */,
				E2156B691CC4292600F341DC /* Duplicate.strings */,
				E2156B6B1CC4293000F341DC /* Duplicate#.strings */,
				E2156B671CC41EB400F341DC /* Generic.strings */,
				E2762ADF1CCE62CC0009BCAA /* Generic.stringsdict */,
				5D1AFAAF1C858637003FE7AB /* Localizable.strings */,
				E2156B651CC4042900F341DC /* Settings.strings */,
				E2762AC21CCCDFDA0009BCAA /* Settings.stringsdict */,
			);
			path = Strings;
			sourceTree = "<group>";
		};
		6BD8864A6B6559C4D6F93D81 /* Pods */ = {
			isa = PBXGroup;
			children = (
				22ACD120062243785169391F /* Pods-Shared-ResourceApp.debug.xcconfig */,
				3677277BC1C4F3F77310381B /* Pods-Shared-ResourceApp.release.xcconfig */,
				70B4C9EF7848D510D018EB8E /* Pods-Shared-ResourceApp-tvOS.debug.xcconfig */,
				D41BDD927A1804A5D763C750 /* Pods-Shared-ResourceApp-tvOS.release.xcconfig */,
				D436146321CC7322E5ECEE24 /* Pods-Shared-ResourceAppTests.debug.xcconfig */,
				9C2D4D874D7A6B1F02578293 /* Pods-Shared-ResourceAppTests.release.xcconfig */,
			);
			name = Pods;
			sourceTree = "<group>";
		};
		D51E60BF1BB13612004BB376 /* Images */ = {
			isa = PBXGroup;
			children = (
				D59A04631DF3223800B9F65F /* icon.ignoreme.png */,
				D52725FB1C4A7C6A0005C8D4 /* Sky.tiff */,
				D5F05D3E1BB3CDF3003AE55E /* The App Icon.png */,
				D51E60C01BB13626004BB376 /* Colors.jpg */,
				D5159E9D1BBC33680013F52A /* Colors@2x.jpg */,
				D5159EA11BBD0BB40013F52A /* Colors~ipad@2x.jpg */,
				D5159E9F1BBC37BC0013F52A /* Colors@3x.jpg */,
				D51E60C21BB1E600004BB376 /* User@white.png */,
				D51E60C31BB1E600004BB376 /* User@white@2x.png */,
				D51E60C41BB1E600004BB376 /* User@white@3x.png */,
			);
			path = Images;
			sourceTree = "<group>";
		};
		D55C6CAF1B5D757300301B0D = {
			isa = PBXGroup;
			children = (
				D5DE480D1B5E1CC7000F6A85 /* R.generated.swift */,
				D55C6CBA1B5D757300301B0D /* ResourceApp */,
				D55C6CD21B5D757300301B0D /* ResourceAppTests */,
				DEF559981CA4873D009B8C51 /* ResourceApp-tvOS */,
				DEF559AC1CA48892009B8C51 /* ResourceAppTests-tvOS */,
				D55C6CB91B5D757300301B0D /* Products */,
				6BD8864A6B6559C4D6F93D81 /* Pods */,
				065D32753EEB6C7AE2FA201F /* Frameworks */,
			);
			indentWidth = 2;
			sourceTree = "<group>";
			tabWidth = 2;
			usesTabs = 0;
		};
		D55C6CB91B5D757300301B0D /* Products */ = {
			isa = PBXGroup;
			children = (
				D55C6CB81B5D757300301B0D /* ResourceApp.app */,
				D55C6CCF1B5D757300301B0D /* ResourceAppTests.xctest */,
				DEF559971CA4873D009B8C51 /* ResourceApp-tvOS.app */,
				DEF559AB1CA48892009B8C51 /* ResourceAppTests-tvOS.xctest */,
			);
			name = Products;
			sourceTree = "<group>";
		};
		D55C6CBA1B5D757300301B0D /* ResourceApp */ = {
			isa = PBXGroup;
			children = (
<<<<<<< HEAD
				E2CD68611D7CAC9200BEBE59 /* Localized */,
				E2F268AF1C92BFE00093995D /* Colors */,
				D55C6CC61B5D757300301B0D /* Images.xcassets */,
				CCBC9CB81EC4809D002F3D0E /* Images2.xcassets */,
				D51E60BF1BB13612004BB376 /* Images */,
				D5E513B41B8E10F90035ECAA /* Fonts */,
				D5F05D401BB51FEA003AE55E /* Files */,
				5D1AFAAC1C85859D003FE7AB /* Strings */,
				E2A10EF61CD13768006BFC63 /* Relative To Project */,
=======
				D5B799841C1B8DB6009EA901 /* Settings.bundle */,
				D59A04651DF3225500B9F65F /* hand.ignoreme.png */,
				D5AD5C961B7A7CDA00A8B96C /* duplicate.storyboard */,
				D5AD5C981B7A7CE700A8B96C /* Duplicate.storyboard */,
				D52725FD1C4BB6BC0005C8D4 /* References.storyboard */,
				D5B799861C1B8DD2009EA901 /* Specials.storyboard */,
				D5AD5C9E1B7A924000A8B96C /* AppDelegate.swift */,
>>>>>>> 44fe218c
				D55C6CBF1B5D757300301B0D /* FirstViewController.swift */,
				D5CBCE481B7682B800C5D96B /* MyViewController.swift */,
				D55C6CC11B5D757300301B0D /* SecondViewController.swift */,
				D55C6CC61B5D757300301B0D /* Images.xcassets */,
				D5AD5C9C1B7A901F00A8B96C /* ADuplicateCellView.xib */,
				D5BA2E5E1C90086C0025C9E3 /* CellCollectionView.xib */,
				D5AD5C9A1B7A8F4300A8B96C /* CellView.xib */,
				D5AD5C901B78FC0500A8B96C /* duplicate.xib */,
				D5AD5C931B78FC4E00A8B96C /* Duplicate.xib */,
				D5AD5CA01B7A926200A8B96C /* DuplicateCellView.xib */,
				D575E25C1B766CD800C22F0B /* My View.xib */,
				C378DD791C68C2BF003598B8 /* SupplementaryElement.xib */,
				E22070761C92E137007A090B /* WhitespaceReuseIdentifer.xib */,
				E20983251D585F8C005ACBAA /* Xib with ViewController.xib */,
				E2F268AF1C92BFE00093995D /* Colors */,
				D5F05D401BB51FEA003AE55E /* Files */,
				D5E513B41B8E10F90035ECAA /* Fonts */,
				D51E60BF1BB13612004BB376 /* Images */,
				D55C6CC81B5D757300301B0D /* LaunchScreen.xib */,
				E2CD68611D7CAC9200BEBE59 /* Localized */,
				D55C6CC31B5D757300301B0D /* Main.storyboard */,
				E2A10EF61CD13768006BFC63 /* Relative To Project */,
				D50175BC1B5FEFD000DB8314 /* Secondary.storyboard */,
				5D1AFAAC1C85859D003FE7AB /* Strings */,
				D55C6CBB1B5D757300301B0D /* Supporting Files */,
			);
			path = ResourceApp;
			sourceTree = "<group>";
		};
		D55C6CBB1B5D757300301B0D /* Supporting Files */ = {
			isa = PBXGroup;
			children = (
				D55C6CBC1B5D757300301B0D /* Info.plist */,
			);
			name = "Supporting Files";
			sourceTree = "<group>";
		};
		D55C6CD21B5D757300301B0D /* ResourceAppTests */ = {
			isa = PBXGroup;
			children = (
				E24720CD1C96B71B00DF291D /* ColorsTests.swift */,
				D5F05D471BB520B1003AE55E /* FilesTests.swift */,
				D5E513BF1B8E11810035ECAA /* FontsTests.swift */,
				D51F47221B8FAF9F0028BAFD /* NibTests.swift */,
				D55C6CD51B5D757300301B0D /* ResourceAppTests.swift */,
				E20983231D585E78005ACBAA /* SegueTests.swift */,
				D56DC76F1C42A5E700623437 /* StoryboardTests.swift */,
				5D9E41331C96918E002172D3 /* StringsTests.swift */,
				D5EB326E1B63AD6B005C7B47 /* ValidationTests.swift */,
				D55C6CD31B5D757300301B0D /* Supporting Files */,
			);
			path = ResourceAppTests;
			sourceTree = "<group>";
		};
		D55C6CD31B5D757300301B0D /* Supporting Files */ = {
			isa = PBXGroup;
			children = (
				D50175BA1B5FEF6E00DB8314 /* rswift.log */,
				D55C6CD41B5D757300301B0D /* Info.plist */,
			);
			name = "Supporting Files";
			sourceTree = "<group>";
		};
		D5CE930B1CA966C6009D0E62 /* Supporting Files */ = {
			isa = PBXGroup;
			children = (
				D5CE930C1CA966D9009D0E62 /* rswift-tv.log */,
				DEF559AF1CA48892009B8C51 /* Info.plist */,
			);
			name = "Supporting Files";
			sourceTree = "<group>";
		};
		D5E513B41B8E10F90035ECAA /* Fonts */ = {
			isa = PBXGroup;
			children = (
				D5E513B51B8E111A0035ECAA /* AveriaLibre-B.ttf */,
				D5E513B61B8E111A0035ECAA /* AveriaLibre-BI.ttf */,
				D5E513B71B8E111A0035ECAA /* AveriaLibre-L.ttf */,
				D5E513B81B8E111A0035ECAA /* AveriaLibre.ttf */,
				D5E513B91B8E111A0035ECAA /* GdyBkltter1911.ttf */,
			);
			path = Fonts;
			sourceTree = "<group>";
		};
		D5F05D401BB51FEA003AE55E /* Files */ = {
			isa = PBXGroup;
			children = (
				D5F05D451BB52078003AE55E /* duplicateJson */,
				D5F05D431BB52063003AE55E /* Duplicate.json */,
				D5F05D411BB52002003AE55E /* Some.json */,
				E29693571CAD64B500401D53 /* __FILE__ */,
				E29693591CAD64D100401D53 /* associatedtype */,
				E296935B1CAD666200401D53 /* #column */,
			);
			path = Files;
			sourceTree = "<group>";
		};
		DEF559981CA4873D009B8C51 /* ResourceApp-tvOS */ = {
			isa = PBXGroup;
			children = (
				DEF559B61CA48DC2009B8C51 /* R.generated.swift */,
				DEF559991CA4873D009B8C51 /* AppDelegate.swift */,
				DEF5599D1CA4873D009B8C51 /* Main.storyboard */,
				DEF559A01CA4873D009B8C51 /* Assets.xcassets */,
				DEF559A21CA4873D009B8C51 /* Info.plist */,
			);
			path = "ResourceApp-tvOS";
			sourceTree = "<group>";
		};
		DEF559AC1CA48892009B8C51 /* ResourceAppTests-tvOS */ = {
			isa = PBXGroup;
			children = (
				DEF559AD1CA48892009B8C51 /* ResourceAppTests_tvOS.swift */,
				D5EB326D1B63AD6B005C7B47 /* ImagesTests.swift */,
				D5CE930B1CA966C6009D0E62 /* Supporting Files */,
			);
			path = "ResourceAppTests-tvOS";
			sourceTree = "<group>";
		};
		E2A10EF61CD13768006BFC63 /* Relative To Project */ = {
			isa = PBXGroup;
			children = (
				E2A10EF71CD13779006BFC63 /* RelativeToProject.xib */,
			);
			name = "Relative To Project";
			path = "ResourceApp/Relative To Project";
			sourceTree = SOURCE_ROOT;
		};
		E2CD68611D7CAC9200BEBE59 /* Localized */ = {
			isa = PBXGroup;
			children = (
				E2CD68641D7CACC100BEBE59 /* hello.txt */,
			);
			path = Localized;
			sourceTree = "<group>";
		};
		E2F268AF1C92BFE00093995D /* Colors */ = {
			isa = PBXGroup;
			children = (
				E22A62081E8AE788009B7F9F /* Display P3.clr */,
				E2F268B01C92BFE00093995D /* My R.swift colors.clr */,
			);
			path = Colors;
			sourceTree = "<group>";
		};
/* End PBXGroup section */

/* Begin PBXNativeTarget section */
		D55C6CB71B5D757300301B0D /* ResourceApp */ = {
			isa = PBXNativeTarget;
			buildConfigurationList = D55C6CD91B5D757300301B0D /* Build configuration list for PBXNativeTarget "ResourceApp" */;
			buildPhases = (
				978E4B8123C372F370555011 /* [CP] Check Pods Manifest.lock */,
				D55C6CED1B5E172900301B0D /* R.swift */,
				D55C6CB41B5D757300301B0D /* Sources */,
				D55C6CB51B5D757300301B0D /* Frameworks */,
				D55C6CB61B5D757300301B0D /* Resources */,
				89BF8D4EC08D38DB6564C369 /* [CP] Embed Pods Frameworks */,
				ADB91CF666C6624CD5A00F13 /* [CP] Copy Pods Resources */,
			);
			buildRules = (
			);
			dependencies = (
			);
			name = ResourceApp;
			productName = ResourceApp;
			productReference = D55C6CB81B5D757300301B0D /* ResourceApp.app */;
			productType = "com.apple.product-type.application";
		};
		D55C6CCE1B5D757300301B0D /* ResourceAppTests */ = {
			isa = PBXNativeTarget;
			buildConfigurationList = D55C6CDC1B5D757300301B0D /* Build configuration list for PBXNativeTarget "ResourceAppTests" */;
			buildPhases = (
				ED8FCF67313DC003391627B7 /* [CP] Check Pods Manifest.lock */,
				D55C6CCB1B5D757300301B0D /* Sources */,
				D55C6CCC1B5D757300301B0D /* Frameworks */,
				D55C6CCD1B5D757300301B0D /* Resources */,
				45EF1C0CF8F1496731872E16 /* [CP] Embed Pods Frameworks */,
				7291DEE28E5CA956526A9741 /* [CP] Copy Pods Resources */,
			);
			buildRules = (
			);
			dependencies = (
				D55C6CD11B5D757300301B0D /* PBXTargetDependency */,
			);
			name = ResourceAppTests;
			productName = ResourceAppTests;
			productReference = D55C6CCF1B5D757300301B0D /* ResourceAppTests.xctest */;
			productType = "com.apple.product-type.bundle.unit-test";
		};
		DEF559961CA4873D009B8C51 /* ResourceApp-tvOS */ = {
			isa = PBXNativeTarget;
			buildConfigurationList = DEF559A31CA4873D009B8C51 /* Build configuration list for PBXNativeTarget "ResourceApp-tvOS" */;
			buildPhases = (
				C0FE64906E443AEB878A317C /* [CP] Check Pods Manifest.lock */,
				DEF559A61CA487D6009B8C51 /* R.swift */,
				DEF559931CA4873D009B8C51 /* Sources */,
				DEF559941CA4873D009B8C51 /* Frameworks */,
				DEF559951CA4873D009B8C51 /* Resources */,
				21DD8AD3CCA3AFB82438FB4E /* [CP] Embed Pods Frameworks */,
				0085D428CB6B6989667E7846 /* [CP] Copy Pods Resources */,
			);
			buildRules = (
			);
			dependencies = (
			);
			name = "ResourceApp-tvOS";
			productName = "ResourceApp-tvOS";
			productReference = DEF559971CA4873D009B8C51 /* ResourceApp-tvOS.app */;
			productType = "com.apple.product-type.application";
		};
		DEF559AA1CA48892009B8C51 /* ResourceAppTests-tvOS */ = {
			isa = PBXNativeTarget;
			buildConfigurationList = DEF559B21CA48892009B8C51 /* Build configuration list for PBXNativeTarget "ResourceAppTests-tvOS" */;
			buildPhases = (
				DEF559A71CA48892009B8C51 /* Sources */,
				DEF559A81CA48892009B8C51 /* Frameworks */,
				DEF559A91CA48892009B8C51 /* Resources */,
			);
			buildRules = (
			);
			dependencies = (
				DEF559B11CA48892009B8C51 /* PBXTargetDependency */,
			);
			name = "ResourceAppTests-tvOS";
			productName = "ResourceAppTests-tvOS";
			productReference = DEF559AB1CA48892009B8C51 /* ResourceAppTests-tvOS.xctest */;
			productType = "com.apple.product-type.bundle.unit-test";
		};
/* End PBXNativeTarget section */

/* Begin PBXProject section */
		D55C6CB01B5D757300301B0D /* Project object */ = {
			isa = PBXProject;
			attributes = {
				LastSwiftMigration = 0700;
				LastSwiftUpdateCheck = 0730;
				LastUpgradeCheck = 0810;
				ORGANIZATIONNAME = "Mathijs Kadijk";
				TargetAttributes = {
					D55C6CB71B5D757300301B0D = {
						CreatedOnToolsVersion = 6.4;
						LastSwiftMigration = 0810;
					};
					D55C6CCE1B5D757300301B0D = {
						CreatedOnToolsVersion = 6.4;
						LastSwiftMigration = 0810;
						TestTargetID = D55C6CB71B5D757300301B0D;
					};
					DEF559961CA4873D009B8C51 = {
						CreatedOnToolsVersion = 7.3;
						LastSwiftMigration = 0810;
					};
					DEF559AA1CA48892009B8C51 = {
						CreatedOnToolsVersion = 7.3;
						LastSwiftMigration = 0810;
						TestTargetID = DEF559961CA4873D009B8C51;
					};
				};
			};
			buildConfigurationList = D55C6CB31B5D757300301B0D /* Build configuration list for PBXProject "ResourceApp" */;
			compatibilityVersion = "Xcode 3.2";
			developmentRegion = English;
			hasScannedForEncodings = 0;
			knownRegions = (
				en,
				Base,
				es,
				ja,
				nl,
			);
			mainGroup = D55C6CAF1B5D757300301B0D;
			productRefGroup = D55C6CB91B5D757300301B0D /* Products */;
			projectDirPath = "";
			projectRoot = "";
			targets = (
				D55C6CB71B5D757300301B0D /* ResourceApp */,
				D55C6CCE1B5D757300301B0D /* ResourceAppTests */,
				DEF559961CA4873D009B8C51 /* ResourceApp-tvOS */,
				DEF559AA1CA48892009B8C51 /* ResourceAppTests-tvOS */,
			);
		};
/* End PBXProject section */

/* Begin PBXResourcesBuildPhase section */
		D55C6CB61B5D757300301B0D /* Resources */ = {
			isa = PBXResourcesBuildPhase;
			buildActionMask = 2147483647;
			files = (
				E296935C1CAD666200401D53 /* #column in Resources */,
				D5E513BB1B8E111A0035ECAA /* AveriaLibre-BI.ttf in Resources */,
				D5AD5C9B1B7A8F4300A8B96C /* CellView.xib in Resources */,
				D5159E9E1BBC33680013F52A /* Colors@2x.jpg in Resources */,
				D5E513BA1B8E111A0035ECAA /* AveriaLibre-B.ttf in Resources */,
				D50175BE1B5FEFD000DB8314 /* Secondary.storyboard in Resources */,
				D5AD5C911B78FC0500A8B96C /* duplicate.xib in Resources */,
				D575E25D1B766CD800C22F0B /* My View.xib in Resources */,
				D5AD5C941B78FC4E00A8B96C /* Duplicate.xib in Resources */,
				E22A62091E8AE788009B7F9F /* Display P3.clr in Resources */,
				E2CD68671D7CADEA00BEBE59 /* hello.txt in Resources */,
				D55C6CC51B5D757300301B0D /* Main.storyboard in Resources */,
				E29693581CAD64B500401D53 /* __FILE__ in Resources */,
				D5F05D461BB52078003AE55E /* duplicateJson in Resources */,
				E2156B6C1CC4293000F341DC /* Duplicate#.strings in Resources */,
				E2156B681CC41EB400F341DC /* Generic.strings in Resources */,
				E296935A1CAD64D100401D53 /* associatedtype in Resources */,
				D51E60C71BB1E600004BB376 /* User@white@3x.png in Resources */,
				D5B799851C1B8DB6009EA901 /* Settings.bundle in Resources */,
				D5B799871C1B8DD2009EA901 /* Specials.storyboard in Resources */,
				D5E513BD1B8E111A0035ECAA /* AveriaLibre.ttf in Resources */,
				D52725FE1C4BB6BC0005C8D4 /* References.storyboard in Resources */,
				E2F268B11C92BFE00093995D /* My R.swift colors.clr in Resources */,
				E2156B6A1CC4292600F341DC /* Duplicate.strings in Resources */,
				E2762AE01CCE62CC0009BCAA /* Generic.stringsdict in Resources */,
				D5159EA01BBC37BC0013F52A /* Colors@3x.jpg in Resources */,
				D5F05D3F1BB3CDF3003AE55E /* The App Icon.png in Resources */,
				5D1AFAB11C858637003FE7AB /* Localizable.strings in Resources */,
				D5E513BC1B8E111A0035ECAA /* AveriaLibre-L.ttf in Resources */,
				D51E60C51BB1E600004BB376 /* User@white.png in Resources */,
				D55C6CCA1B5D757300301B0D /* LaunchScreen.xib in Resources */,
				C378DD7A1C68C2BF003598B8 /* SupplementaryElement.xib in Resources */,
				E2762AC01CCCDFDA0009BCAA /* Settings.stringsdict in Resources */,
				D5AD5C991B7A7CE700A8B96C /* Duplicate.storyboard in Resources */,
				D5BA2E5F1C90086C0025C9E3 /* CellCollectionView.xib in Resources */,
				D5AD5CA11B7A926200A8B96C /* DuplicateCellView.xib in Resources */,
				E2A10EF81CD13779006BFC63 /* RelativeToProject.xib in Resources */,
				E20983261D585F8C005ACBAA /* Xib with ViewController.xib in Resources */,
				D5F05D421BB52002003AE55E /* Some.json in Resources */,
				E2156B631CC4042900F341DC /* Settings.strings in Resources */,
				D5F05D441BB52063003AE55E /* Duplicate.json in Resources */,
				D59A04641DF3223800B9F65F /* icon.ignoreme.png in Resources */,
				D5159EA21BBD0BB40013F52A /* Colors~ipad@2x.jpg in Resources */,
				D5AD5C971B7A7CDA00A8B96C /* duplicate.storyboard in Resources */,
				CCBC9CB91EC4809D002F3D0E /* Images2.xcassets in Resources */,
				D59A04661DF3225500B9F65F /* hand.ignoreme.png in Resources */,
				D5AD5C9D1B7A901F00A8B96C /* ADuplicateCellView.xib in Resources */,
				D55C6CC71B5D757300301B0D /* Images.xcassets in Resources */,
				D52725FC1C4A7C6A0005C8D4 /* Sky.tiff in Resources */,
				D5E513BE1B8E111A0035ECAA /* GdyBkltter1911.ttf in Resources */,
				D51E60C61BB1E600004BB376 /* User@white@2x.png in Resources */,
				E2156B6E1CC42B6700F341DC /* @@.strings in Resources */,
				D51E60C11BB13626004BB376 /* Colors.jpg in Resources */,
				E22070771C92E137007A090B /* WhitespaceReuseIdentifer.xib in Resources */,
			);
			runOnlyForDeploymentPostprocessing = 0;
		};
		D55C6CCD1B5D757300301B0D /* Resources */ = {
			isa = PBXResourcesBuildPhase;
			buildActionMask = 2147483647;
			files = (
				D5FAD9091B63B05700ECE230 /* Images.xcassets in Resources */,
				D58AF2811B708CB300FB2A4E /* rswift.log in Resources */,
				CCBC9CBA1EC480A2002F3D0E /* Images2.xcassets in Resources */,
			);
			runOnlyForDeploymentPostprocessing = 0;
		};
		DEF559951CA4873D009B8C51 /* Resources */ = {
			isa = PBXResourcesBuildPhase;
			buildActionMask = 2147483647;
			files = (
				DEF559A11CA4873D009B8C51 /* Assets.xcassets in Resources */,
				DEF5599F1CA4873D009B8C51 /* Main.storyboard in Resources */,
			);
			runOnlyForDeploymentPostprocessing = 0;
		};
		DEF559A91CA48892009B8C51 /* Resources */ = {
			isa = PBXResourcesBuildPhase;
			buildActionMask = 2147483647;
			files = (
				D5CE930D1CA966D9009D0E62 /* rswift-tv.log in Resources */,
			);
			runOnlyForDeploymentPostprocessing = 0;
		};
/* End PBXResourcesBuildPhase section */

/* Begin PBXShellScriptBuildPhase section */
		0085D428CB6B6989667E7846 /* [CP] Copy Pods Resources */ = {
			isa = PBXShellScriptBuildPhase;
			buildActionMask = 2147483647;
			files = (
			);
			inputPaths = (
			);
			name = "[CP] Copy Pods Resources";
			outputPaths = (
			);
			runOnlyForDeploymentPostprocessing = 0;
			shellPath = /bin/sh;
			shellScript = "\"${SRCROOT}/../Pods/Target Support Files/Pods-Shared-ResourceApp-tvOS/Pods-Shared-ResourceApp-tvOS-resources.sh\"\n";
			showEnvVarsInLog = 0;
		};
		21DD8AD3CCA3AFB82438FB4E /* [CP] Embed Pods Frameworks */ = {
			isa = PBXShellScriptBuildPhase;
			buildActionMask = 2147483647;
			files = (
			);
			inputPaths = (
			);
			name = "[CP] Embed Pods Frameworks";
			outputPaths = (
			);
			runOnlyForDeploymentPostprocessing = 0;
			shellPath = /bin/sh;
			shellScript = "\"${SRCROOT}/../Pods/Target Support Files/Pods-Shared-ResourceApp-tvOS/Pods-Shared-ResourceApp-tvOS-frameworks.sh\"\n";
			showEnvVarsInLog = 0;
		};
		45EF1C0CF8F1496731872E16 /* [CP] Embed Pods Frameworks */ = {
			isa = PBXShellScriptBuildPhase;
			buildActionMask = 2147483647;
			files = (
			);
			inputPaths = (
			);
			name = "[CP] Embed Pods Frameworks";
			outputPaths = (
			);
			runOnlyForDeploymentPostprocessing = 0;
			shellPath = /bin/sh;
			shellScript = "\"${SRCROOT}/../Pods/Target Support Files/Pods-Shared-ResourceAppTests/Pods-Shared-ResourceAppTests-frameworks.sh\"\n";
			showEnvVarsInLog = 0;
		};
		7291DEE28E5CA956526A9741 /* [CP] Copy Pods Resources */ = {
			isa = PBXShellScriptBuildPhase;
			buildActionMask = 2147483647;
			files = (
			);
			inputPaths = (
			);
			name = "[CP] Copy Pods Resources";
			outputPaths = (
			);
			runOnlyForDeploymentPostprocessing = 0;
			shellPath = /bin/sh;
			shellScript = "\"${SRCROOT}/../Pods/Target Support Files/Pods-Shared-ResourceAppTests/Pods-Shared-ResourceAppTests-resources.sh\"\n";
			showEnvVarsInLog = 0;
		};
		89BF8D4EC08D38DB6564C369 /* [CP] Embed Pods Frameworks */ = {
			isa = PBXShellScriptBuildPhase;
			buildActionMask = 2147483647;
			files = (
			);
			inputPaths = (
			);
			name = "[CP] Embed Pods Frameworks";
			outputPaths = (
			);
			runOnlyForDeploymentPostprocessing = 0;
			shellPath = /bin/sh;
			shellScript = "\"${SRCROOT}/../Pods/Target Support Files/Pods-Shared-ResourceApp/Pods-Shared-ResourceApp-frameworks.sh\"\n";
			showEnvVarsInLog = 0;
		};
		978E4B8123C372F370555011 /* [CP] Check Pods Manifest.lock */ = {
			isa = PBXShellScriptBuildPhase;
			buildActionMask = 2147483647;
			files = (
			);
			inputPaths = (
			);
			name = "[CP] Check Pods Manifest.lock";
			outputPaths = (
			);
			runOnlyForDeploymentPostprocessing = 0;
			shellPath = /bin/sh;
			shellScript = "diff \"${PODS_PODFILE_DIR_PATH}/Podfile.lock\" \"${PODS_ROOT}/Manifest.lock\" > /dev/null\nif [ $? != 0 ] ; then\n    # print error to STDERR\n    echo \"error: The sandbox is not in sync with the Podfile.lock. Run 'pod install' or update your CocoaPods installation.\" >&2\n    exit 1\nfi\n";
			showEnvVarsInLog = 0;
		};
		ADB91CF666C6624CD5A00F13 /* [CP] Copy Pods Resources */ = {
			isa = PBXShellScriptBuildPhase;
			buildActionMask = 2147483647;
			files = (
			);
			inputPaths = (
			);
			name = "[CP] Copy Pods Resources";
			outputPaths = (
			);
			runOnlyForDeploymentPostprocessing = 0;
			shellPath = /bin/sh;
			shellScript = "\"${SRCROOT}/../Pods/Target Support Files/Pods-Shared-ResourceApp/Pods-Shared-ResourceApp-resources.sh\"\n";
			showEnvVarsInLog = 0;
		};
		C0FE64906E443AEB878A317C /* [CP] Check Pods Manifest.lock */ = {
			isa = PBXShellScriptBuildPhase;
			buildActionMask = 2147483647;
			files = (
			);
			inputPaths = (
			);
			name = "[CP] Check Pods Manifest.lock";
			outputPaths = (
			);
			runOnlyForDeploymentPostprocessing = 0;
			shellPath = /bin/sh;
			shellScript = "diff \"${PODS_PODFILE_DIR_PATH}/Podfile.lock\" \"${PODS_ROOT}/Manifest.lock\" > /dev/null\nif [ $? != 0 ] ; then\n    # print error to STDERR\n    echo \"error: The sandbox is not in sync with the Podfile.lock. Run 'pod install' or update your CocoaPods installation.\" >&2\n    exit 1\nfi\n";
			showEnvVarsInLog = 0;
		};
		D55C6CED1B5E172900301B0D /* R.swift */ = {
			isa = PBXShellScriptBuildPhase;
			buildActionMask = 2147483647;
			files = (
			);
			inputPaths = (
			);
			name = R.swift;
			outputPaths = (
			);
			runOnlyForDeploymentPostprocessing = 0;
			shellPath = /bin/sh;
			shellScript = "\"$SRCROOT/../build/debug/rswift\" \"--import\" \"SWRevealViewController\" \"$SRCROOT\" > \"$SRCROOT/rswift.log\"";
		};
		DEF559A61CA487D6009B8C51 /* R.swift */ = {
			isa = PBXShellScriptBuildPhase;
			buildActionMask = 2147483647;
			files = (
			);
			inputPaths = (
			);
			name = R.swift;
			outputPaths = (
			);
			runOnlyForDeploymentPostprocessing = 0;
			shellPath = /bin/sh;
			shellScript = "\"$SRCROOT/../build/debug/rswift\" \"$SRCROOT/ResourceApp-tvOS\" > \"$SRCROOT/rswift-tv.log\"";
		};
		ED8FCF67313DC003391627B7 /* [CP] Check Pods Manifest.lock */ = {
			isa = PBXShellScriptBuildPhase;
			buildActionMask = 2147483647;
			files = (
			);
			inputPaths = (
			);
			name = "[CP] Check Pods Manifest.lock";
			outputPaths = (
			);
			runOnlyForDeploymentPostprocessing = 0;
			shellPath = /bin/sh;
			shellScript = "diff \"${PODS_PODFILE_DIR_PATH}/Podfile.lock\" \"${PODS_ROOT}/Manifest.lock\" > /dev/null\nif [ $? != 0 ] ; then\n    # print error to STDERR\n    echo \"error: The sandbox is not in sync with the Podfile.lock. Run 'pod install' or update your CocoaPods installation.\" >&2\n    exit 1\nfi\n";
			showEnvVarsInLog = 0;
		};
/* End PBXShellScriptBuildPhase section */

/* Begin PBXSourcesBuildPhase section */
		D55C6CB41B5D757300301B0D /* Sources */ = {
			isa = PBXSourcesBuildPhase;
			buildActionMask = 2147483647;
			files = (
				D5AD5C9F1B7A924000A8B96C /* AppDelegate.swift in Sources */,
				D55C6CC21B5D757300301B0D /* SecondViewController.swift in Sources */,
				D55C6CC01B5D757300301B0D /* FirstViewController.swift in Sources */,
				D5CBCE491B7682B800C5D96B /* MyViewController.swift in Sources */,
				D5DE480E1B5E1CC7000F6A85 /* R.generated.swift in Sources */,
			);
			runOnlyForDeploymentPostprocessing = 0;
		};
		D55C6CCB1B5D757300301B0D /* Sources */ = {
			isa = PBXSourcesBuildPhase;
			buildActionMask = 2147483647;
			files = (
				E20983241D585E78005ACBAA /* SegueTests.swift in Sources */,
				D5E513C01B8E11810035ECAA /* FontsTests.swift in Sources */,
				E24720CE1C96B71B00DF291D /* ColorsTests.swift in Sources */,
				D56DC7701C42A5E700623437 /* StoryboardTests.swift in Sources */,
				5D9E41341C96918E002172D3 /* StringsTests.swift in Sources */,
				D51F47231B8FAF9F0028BAFD /* NibTests.swift in Sources */,
				D55C6CD61B5D757300301B0D /* ResourceAppTests.swift in Sources */,
				D5EB32701B63AD6B005C7B47 /* ValidationTests.swift in Sources */,
				D5F05D481BB520B1003AE55E /* FilesTests.swift in Sources */,
			);
			runOnlyForDeploymentPostprocessing = 0;
		};
		DEF559931CA4873D009B8C51 /* Sources */ = {
			isa = PBXSourcesBuildPhase;
			buildActionMask = 2147483647;
			files = (
				DEF5599A1CA4873D009B8C51 /* AppDelegate.swift in Sources */,
				DEF559B71CA48DC2009B8C51 /* R.generated.swift in Sources */,
			);
			runOnlyForDeploymentPostprocessing = 0;
		};
		DEF559A71CA48892009B8C51 /* Sources */ = {
			isa = PBXSourcesBuildPhase;
			buildActionMask = 2147483647;
			files = (
				DEF559AE1CA48892009B8C51 /* ResourceAppTests_tvOS.swift in Sources */,
				D5CE930E1CA96714009D0E62 /* ImagesTests.swift in Sources */,
			);
			runOnlyForDeploymentPostprocessing = 0;
		};
/* End PBXSourcesBuildPhase section */

/* Begin PBXTargetDependency section */
		D55C6CD11B5D757300301B0D /* PBXTargetDependency */ = {
			isa = PBXTargetDependency;
			target = D55C6CB71B5D757300301B0D /* ResourceApp */;
			targetProxy = D55C6CD01B5D757300301B0D /* PBXContainerItemProxy */;
		};
		DEF559B11CA48892009B8C51 /* PBXTargetDependency */ = {
			isa = PBXTargetDependency;
			target = DEF559961CA4873D009B8C51 /* ResourceApp-tvOS */;
			targetProxy = DEF559B01CA48892009B8C51 /* PBXContainerItemProxy */;
		};
/* End PBXTargetDependency section */

/* Begin PBXVariantGroup section */
		5D1AFAAF1C858637003FE7AB /* Localizable.strings */ = {
			isa = PBXVariantGroup;
			children = (
				5D1AFAB01C858637003FE7AB /* en */,
				5D1AFAB21C858647003FE7AB /* es */,
				5D1AFAB31C85864F003FE7AB /* ja */,
			);
			name = Localizable.strings;
			sourceTree = "<group>";
		};
		D50175BC1B5FEFD000DB8314 /* Secondary.storyboard */ = {
			isa = PBXVariantGroup;
			children = (
				D50175BD1B5FEFD000DB8314 /* Base */,
			);
			name = Secondary.storyboard;
			sourceTree = "<group>";
		};
		D55C6CC31B5D757300301B0D /* Main.storyboard */ = {
			isa = PBXVariantGroup;
			children = (
				D55C6CC41B5D757300301B0D /* Base */,
			);
			name = Main.storyboard;
			sourceTree = "<group>";
		};
		D55C6CC81B5D757300301B0D /* LaunchScreen.xib */ = {
			isa = PBXVariantGroup;
			children = (
				D55C6CC91B5D757300301B0D /* Base */,
			);
			name = LaunchScreen.xib;
			sourceTree = "<group>";
		};
		DEF5599D1CA4873D009B8C51 /* Main.storyboard */ = {
			isa = PBXVariantGroup;
			children = (
				DEF5599E1CA4873D009B8C51 /* Base */,
			);
			name = Main.storyboard;
			sourceTree = "<group>";
		};
		E2156B651CC4042900F341DC /* Settings.strings */ = {
			isa = PBXVariantGroup;
			children = (
				E2156B641CC4042900F341DC /* Base */,
				E2156B661CC4043C00F341DC /* nl */,
			);
			name = Settings.strings;
			sourceTree = "<group>";
		};
		E2762AC21CCCDFDA0009BCAA /* Settings.stringsdict */ = {
			isa = PBXVariantGroup;
			children = (
				E2762AC11CCCDFDA0009BCAA /* Base */,
				E2762AC31CCCDFE10009BCAA /* nl */,
			);
			name = Settings.stringsdict;
			sourceTree = "<group>";
		};
		E2CD68641D7CACC100BEBE59 /* hello.txt */ = {
			isa = PBXVariantGroup;
			children = (
				E2CD68631D7CACC100BEBE59 /* Base */,
				E2CD68651D7CACCA00BEBE59 /* es */,
				E2CD68661D7CACCB00BEBE59 /* nl */,
			);
			name = hello.txt;
			sourceTree = "<group>";
		};
/* End PBXVariantGroup section */

/* Begin XCBuildConfiguration section */
		D55C6CD71B5D757300301B0D /* Debug */ = {
			isa = XCBuildConfiguration;
			buildSettings = {
				ALWAYS_SEARCH_USER_PATHS = NO;
				CLANG_ANALYZER_LOCALIZABILITY_NONLOCALIZED = YES;
				CLANG_CXX_LANGUAGE_STANDARD = "gnu++0x";
				CLANG_CXX_LIBRARY = "libc++";
				CLANG_ENABLE_MODULES = YES;
				CLANG_ENABLE_OBJC_ARC = YES;
				CLANG_WARN_BOOL_CONVERSION = YES;
				CLANG_WARN_CONSTANT_CONVERSION = YES;
				CLANG_WARN_DIRECT_OBJC_ISA_USAGE = YES_ERROR;
				CLANG_WARN_EMPTY_BODY = YES;
				CLANG_WARN_ENUM_CONVERSION = YES;
				CLANG_WARN_INFINITE_RECURSION = YES;
				CLANG_WARN_INT_CONVERSION = YES;
				CLANG_WARN_OBJC_ROOT_CLASS = YES_ERROR;
				CLANG_WARN_SUSPICIOUS_MOVE = YES;
				CLANG_WARN_UNREACHABLE_CODE = YES;
				CLANG_WARN__DUPLICATE_METHOD_MATCH = YES;
				"CODE_SIGN_IDENTITY[sdk=iphoneos*]" = "iPhone Developer";
				COPY_PHASE_STRIP = NO;
				DEBUG_INFORMATION_FORMAT = "dwarf-with-dsym";
				ENABLE_STRICT_OBJC_MSGSEND = YES;
				ENABLE_TESTABILITY = YES;
				GCC_C_LANGUAGE_STANDARD = gnu99;
				GCC_DYNAMIC_NO_PIC = NO;
				GCC_NO_COMMON_BLOCKS = YES;
				GCC_OPTIMIZATION_LEVEL = 0;
				GCC_PREPROCESSOR_DEFINITIONS = (
					"DEBUG=1",
					"$(inherited)",
				);
				GCC_SYMBOLS_PRIVATE_EXTERN = NO;
				GCC_WARN_64_TO_32_BIT_CONVERSION = YES;
				GCC_WARN_ABOUT_RETURN_TYPE = YES_ERROR;
				GCC_WARN_UNDECLARED_SELECTOR = YES;
				GCC_WARN_UNINITIALIZED_AUTOS = YES_AGGRESSIVE;
				GCC_WARN_UNUSED_FUNCTION = YES;
				GCC_WARN_UNUSED_VARIABLE = YES;
				IPHONEOS_DEPLOYMENT_TARGET = 9.0;
				MTL_ENABLE_DEBUG_INFO = YES;
				ONLY_ACTIVE_ARCH = YES;
				SDKROOT = iphoneos;
				SWIFT_OPTIMIZATION_LEVEL = "-Onone";
				TARGETED_DEVICE_FAMILY = "1,2";
				TVOS_DEPLOYMENT_TARGET = 9.0;
			};
			name = Debug;
		};
		D55C6CD81B5D757300301B0D /* Release */ = {
			isa = XCBuildConfiguration;
			buildSettings = {
				ALWAYS_SEARCH_USER_PATHS = NO;
				CLANG_ANALYZER_LOCALIZABILITY_NONLOCALIZED = YES;
				CLANG_CXX_LANGUAGE_STANDARD = "gnu++0x";
				CLANG_CXX_LIBRARY = "libc++";
				CLANG_ENABLE_MODULES = YES;
				CLANG_ENABLE_OBJC_ARC = YES;
				CLANG_WARN_BOOL_CONVERSION = YES;
				CLANG_WARN_CONSTANT_CONVERSION = YES;
				CLANG_WARN_DIRECT_OBJC_ISA_USAGE = YES_ERROR;
				CLANG_WARN_EMPTY_BODY = YES;
				CLANG_WARN_ENUM_CONVERSION = YES;
				CLANG_WARN_INFINITE_RECURSION = YES;
				CLANG_WARN_INT_CONVERSION = YES;
				CLANG_WARN_OBJC_ROOT_CLASS = YES_ERROR;
				CLANG_WARN_SUSPICIOUS_MOVE = YES;
				CLANG_WARN_UNREACHABLE_CODE = YES;
				CLANG_WARN__DUPLICATE_METHOD_MATCH = YES;
				"CODE_SIGN_IDENTITY[sdk=iphoneos*]" = "iPhone Developer";
				COPY_PHASE_STRIP = NO;
				DEBUG_INFORMATION_FORMAT = "dwarf-with-dsym";
				ENABLE_NS_ASSERTIONS = NO;
				ENABLE_STRICT_OBJC_MSGSEND = YES;
				GCC_C_LANGUAGE_STANDARD = gnu99;
				GCC_NO_COMMON_BLOCKS = YES;
				GCC_WARN_64_TO_32_BIT_CONVERSION = YES;
				GCC_WARN_ABOUT_RETURN_TYPE = YES_ERROR;
				GCC_WARN_UNDECLARED_SELECTOR = YES;
				GCC_WARN_UNINITIALIZED_AUTOS = YES_AGGRESSIVE;
				GCC_WARN_UNUSED_FUNCTION = YES;
				GCC_WARN_UNUSED_VARIABLE = YES;
				IPHONEOS_DEPLOYMENT_TARGET = 9.0;
				MTL_ENABLE_DEBUG_INFO = NO;
				SDKROOT = iphoneos;
				TARGETED_DEVICE_FAMILY = "1,2";
				TVOS_DEPLOYMENT_TARGET = 9.0;
				VALIDATE_PRODUCT = YES;
			};
			name = Release;
		};
		D55C6CDA1B5D757300301B0D /* Debug */ = {
			isa = XCBuildConfiguration;
			baseConfigurationReference = 22ACD120062243785169391F /* Pods-Shared-ResourceApp.debug.xcconfig */;
			buildSettings = {
				ASSETCATALOG_COMPILER_APPICON_NAME = AppIcon;
				INFOPLIST_FILE = ResourceApp/Info.plist;
				IPHONEOS_DEPLOYMENT_TARGET = 9.0;
				LD_RUNPATH_SEARCH_PATHS = "$(inherited) @executable_path/Frameworks";
				PRODUCT_BUNDLE_IDENTIFIER = "nl.mathijskadijk.$(PRODUCT_NAME:rfc1034identifier)";
				PRODUCT_NAME = "$(TARGET_NAME)";
				SWIFT_VERSION = 3.0;
			};
			name = Debug;
		};
		D55C6CDB1B5D757300301B0D /* Release */ = {
			isa = XCBuildConfiguration;
			baseConfigurationReference = 3677277BC1C4F3F77310381B /* Pods-Shared-ResourceApp.release.xcconfig */;
			buildSettings = {
				ASSETCATALOG_COMPILER_APPICON_NAME = AppIcon;
				INFOPLIST_FILE = ResourceApp/Info.plist;
				IPHONEOS_DEPLOYMENT_TARGET = 9.0;
				LD_RUNPATH_SEARCH_PATHS = "$(inherited) @executable_path/Frameworks";
				PRODUCT_BUNDLE_IDENTIFIER = "nl.mathijskadijk.$(PRODUCT_NAME:rfc1034identifier)";
				PRODUCT_NAME = "$(TARGET_NAME)";
				SWIFT_OPTIMIZATION_LEVEL = "-Owholemodule";
				SWIFT_VERSION = 3.0;
			};
			name = Release;
		};
		D55C6CDD1B5D757300301B0D /* Debug */ = {
			isa = XCBuildConfiguration;
			baseConfigurationReference = D436146321CC7322E5ECEE24 /* Pods-Shared-ResourceAppTests.debug.xcconfig */;
			buildSettings = {
				BUNDLE_LOADER = "$(TEST_HOST)";
				FRAMEWORK_SEARCH_PATHS = "$(inherited)";
				GCC_PREPROCESSOR_DEFINITIONS = (
					"DEBUG=1",
					"$(inherited)",
				);
				INFOPLIST_FILE = ResourceAppTests/Info.plist;
				LD_RUNPATH_SEARCH_PATHS = "$(inherited) @executable_path/Frameworks @loader_path/Frameworks";
				PRODUCT_BUNDLE_IDENTIFIER = "nl.mathijskadijk.$(PRODUCT_NAME:rfc1034identifier)";
				PRODUCT_NAME = "$(TARGET_NAME)";
				SWIFT_VERSION = 3.0;
				TEST_HOST = "$(BUILT_PRODUCTS_DIR)/ResourceApp.app/ResourceApp";
			};
			name = Debug;
		};
		D55C6CDE1B5D757300301B0D /* Release */ = {
			isa = XCBuildConfiguration;
			baseConfigurationReference = 9C2D4D874D7A6B1F02578293 /* Pods-Shared-ResourceAppTests.release.xcconfig */;
			buildSettings = {
				BUNDLE_LOADER = "$(TEST_HOST)";
				FRAMEWORK_SEARCH_PATHS = "$(inherited)";
				INFOPLIST_FILE = ResourceAppTests/Info.plist;
				LD_RUNPATH_SEARCH_PATHS = "$(inherited) @executable_path/Frameworks @loader_path/Frameworks";
				PRODUCT_BUNDLE_IDENTIFIER = "nl.mathijskadijk.$(PRODUCT_NAME:rfc1034identifier)";
				PRODUCT_NAME = "$(TARGET_NAME)";
				SWIFT_OPTIMIZATION_LEVEL = "-Owholemodule";
				SWIFT_VERSION = 3.0;
				TEST_HOST = "$(BUILT_PRODUCTS_DIR)/ResourceApp.app/ResourceApp";
			};
			name = Release;
		};
		DEF559A41CA4873D009B8C51 /* Debug */ = {
			isa = XCBuildConfiguration;
			baseConfigurationReference = 70B4C9EF7848D510D018EB8E /* Pods-Shared-ResourceApp-tvOS.debug.xcconfig */;
			buildSettings = {
				ASSETCATALOG_COMPILER_LAUNCHIMAGE_NAME = LaunchImage;
				CLANG_ANALYZER_NONNULL = YES;
				DEBUG_INFORMATION_FORMAT = dwarf;
				INFOPLIST_FILE = "ResourceApp-tvOS/Info.plist";
				LD_RUNPATH_SEARCH_PATHS = "$(inherited) @executable_path/Frameworks";
				PRODUCT_BUNDLE_IDENTIFIER = "nl.mathijskadijk.ResourceApp-tvOS";
				PRODUCT_NAME = "$(TARGET_NAME)";
				SDKROOT = appletvos;
				SWIFT_VERSION = 3.0;
				TARGETED_DEVICE_FAMILY = 3;
			};
			name = Debug;
		};
		DEF559A51CA4873D009B8C51 /* Release */ = {
			isa = XCBuildConfiguration;
			baseConfigurationReference = D41BDD927A1804A5D763C750 /* Pods-Shared-ResourceApp-tvOS.release.xcconfig */;
			buildSettings = {
				ASSETCATALOG_COMPILER_LAUNCHIMAGE_NAME = LaunchImage;
				CLANG_ANALYZER_NONNULL = YES;
				INFOPLIST_FILE = "ResourceApp-tvOS/Info.plist";
				LD_RUNPATH_SEARCH_PATHS = "$(inherited) @executable_path/Frameworks";
				PRODUCT_BUNDLE_IDENTIFIER = "nl.mathijskadijk.ResourceApp-tvOS";
				PRODUCT_NAME = "$(TARGET_NAME)";
				SDKROOT = appletvos;
				SWIFT_OPTIMIZATION_LEVEL = "-Owholemodule";
				SWIFT_VERSION = 3.0;
				TARGETED_DEVICE_FAMILY = 3;
			};
			name = Release;
		};
		DEF559B31CA48892009B8C51 /* Debug */ = {
			isa = XCBuildConfiguration;
			buildSettings = {
				BUNDLE_LOADER = "$(TEST_HOST)";
				CLANG_ANALYZER_NONNULL = YES;
				DEBUG_INFORMATION_FORMAT = dwarf;
				INFOPLIST_FILE = "ResourceAppTests-tvOS/Info.plist";
				LD_RUNPATH_SEARCH_PATHS = "$(inherited) @executable_path/Frameworks @loader_path/Frameworks";
				PRODUCT_BUNDLE_IDENTIFIER = "nl.mathijskadijk.ResourceAppTests-tvOS";
				PRODUCT_NAME = "$(TARGET_NAME)";
				SDKROOT = appletvos;
				SWIFT_VERSION = 3.0;
				TEST_HOST = "$(BUILT_PRODUCTS_DIR)/ResourceApp-tvOS.app/ResourceApp-tvOS";
			};
			name = Debug;
		};
		DEF559B41CA48892009B8C51 /* Release */ = {
			isa = XCBuildConfiguration;
			buildSettings = {
				BUNDLE_LOADER = "$(TEST_HOST)";
				CLANG_ANALYZER_NONNULL = YES;
				INFOPLIST_FILE = "ResourceAppTests-tvOS/Info.plist";
				LD_RUNPATH_SEARCH_PATHS = "$(inherited) @executable_path/Frameworks @loader_path/Frameworks";
				PRODUCT_BUNDLE_IDENTIFIER = "nl.mathijskadijk.ResourceAppTests-tvOS";
				PRODUCT_NAME = "$(TARGET_NAME)";
				SDKROOT = appletvos;
				SWIFT_OPTIMIZATION_LEVEL = "-Owholemodule";
				SWIFT_VERSION = 3.0;
				TEST_HOST = "$(BUILT_PRODUCTS_DIR)/ResourceApp-tvOS.app/ResourceApp-tvOS";
			};
			name = Release;
		};
/* End XCBuildConfiguration section */

/* Begin XCConfigurationList section */
		D55C6CB31B5D757300301B0D /* Build configuration list for PBXProject "ResourceApp" */ = {
			isa = XCConfigurationList;
			buildConfigurations = (
				D55C6CD71B5D757300301B0D /* Debug */,
				D55C6CD81B5D757300301B0D /* Release */,
			);
			defaultConfigurationIsVisible = 0;
			defaultConfigurationName = Release;
		};
		D55C6CD91B5D757300301B0D /* Build configuration list for PBXNativeTarget "ResourceApp" */ = {
			isa = XCConfigurationList;
			buildConfigurations = (
				D55C6CDA1B5D757300301B0D /* Debug */,
				D55C6CDB1B5D757300301B0D /* Release */,
			);
			defaultConfigurationIsVisible = 0;
			defaultConfigurationName = Release;
		};
		D55C6CDC1B5D757300301B0D /* Build configuration list for PBXNativeTarget "ResourceAppTests" */ = {
			isa = XCConfigurationList;
			buildConfigurations = (
				D55C6CDD1B5D757300301B0D /* Debug */,
				D55C6CDE1B5D757300301B0D /* Release */,
			);
			defaultConfigurationIsVisible = 0;
			defaultConfigurationName = Release;
		};
		DEF559A31CA4873D009B8C51 /* Build configuration list for PBXNativeTarget "ResourceApp-tvOS" */ = {
			isa = XCConfigurationList;
			buildConfigurations = (
				DEF559A41CA4873D009B8C51 /* Debug */,
				DEF559A51CA4873D009B8C51 /* Release */,
			);
			defaultConfigurationIsVisible = 0;
			defaultConfigurationName = Release;
		};
		DEF559B21CA48892009B8C51 /* Build configuration list for PBXNativeTarget "ResourceAppTests-tvOS" */ = {
			isa = XCConfigurationList;
			buildConfigurations = (
				DEF559B31CA48892009B8C51 /* Debug */,
				DEF559B41CA48892009B8C51 /* Release */,
			);
			defaultConfigurationIsVisible = 0;
			defaultConfigurationName = Release;
		};
/* End XCConfigurationList section */
	};
	rootObject = D55C6CB01B5D757300301B0D /* Project object */;
}<|MERGE_RESOLUTION|>--- conflicted
+++ resolved
@@ -332,17 +332,6 @@
 		D55C6CBA1B5D757300301B0D /* ResourceApp */ = {
 			isa = PBXGroup;
 			children = (
-<<<<<<< HEAD
-				E2CD68611D7CAC9200BEBE59 /* Localized */,
-				E2F268AF1C92BFE00093995D /* Colors */,
-				D55C6CC61B5D757300301B0D /* Images.xcassets */,
-				CCBC9CB81EC4809D002F3D0E /* Images2.xcassets */,
-				D51E60BF1BB13612004BB376 /* Images */,
-				D5E513B41B8E10F90035ECAA /* Fonts */,
-				D5F05D401BB51FEA003AE55E /* Files */,
-				5D1AFAAC1C85859D003FE7AB /* Strings */,
-				E2A10EF61CD13768006BFC63 /* Relative To Project */,
-=======
 				D5B799841C1B8DB6009EA901 /* Settings.bundle */,
 				D59A04651DF3225500B9F65F /* hand.ignoreme.png */,
 				D5AD5C961B7A7CDA00A8B96C /* duplicate.storyboard */,
@@ -350,11 +339,11 @@
 				D52725FD1C4BB6BC0005C8D4 /* References.storyboard */,
 				D5B799861C1B8DD2009EA901 /* Specials.storyboard */,
 				D5AD5C9E1B7A924000A8B96C /* AppDelegate.swift */,
->>>>>>> 44fe218c
 				D55C6CBF1B5D757300301B0D /* FirstViewController.swift */,
 				D5CBCE481B7682B800C5D96B /* MyViewController.swift */,
 				D55C6CC11B5D757300301B0D /* SecondViewController.swift */,
 				D55C6CC61B5D757300301B0D /* Images.xcassets */,
+				CCBC9CB81EC4809D002F3D0E /* Images2.xcassets */,
 				D5AD5C9C1B7A901F00A8B96C /* ADuplicateCellView.xib */,
 				D5BA2E5E1C90086C0025C9E3 /* CellCollectionView.xib */,
 				D5AD5C9A1B7A8F4300A8B96C /* CellView.xib */,
